import 'ilist.dart';

// /////////////////////////////////////////////////////////////////////////////////////////////////

class LAddAll<T> extends L<T> {
  final L<T> _l;

<<<<<<< HEAD
  // Will always store this as `List` or [L].
  final Iterable<T> _items;
=======
  // Will always store this as List or L.
  final Iterable<T> _listOrL;
>>>>>>> ec96ad29

  /// Safe.
  /// Note: If you need to pass an [IList], pass its [L] instead.
  LAddAll(this._l, Iterable<T> items)
      : assert(_l != null),
        assert(items != null),
        assert(items is! IList),
        _listOrL = (items is L) ? items : List.of(items, growable: false);

  @override
  bool get isEmpty => _l.isEmpty && _listOrL.isEmpty;

  @override
  Iterator<T> get iterator => IteratorLAddAll(_l.iterator, _listOrL);

  /// TODO: FALTA FAZER DE FORMA EFICIENTE:
  @override
  T operator [](int index) => index < 0 || index >= length
      ? throw RangeError.range(index, 0, length - 1, 'index')
      : super[index];

  @override
  int get length => _l.length + _listOrL.length;
}

// /////////////////////////////////////////////////////////////////////////////////////////////////

class IteratorLAddAll<T> implements Iterator<T> {
  Iterator<T> iterator, iteratorItems;
  Iterable<T> items;
  T _current;
  int extraMove;

  IteratorLAddAll(this.iterator, this.items)
      : _current = iterator.current,
        extraMove = 0;

  @override
  T get current => _current;

  @override
  bool moveNext() {
    bool isMoving = iterator.moveNext();
    if (isMoving) {
      _current = iterator.current;
    } else {
      iteratorItems ??= items.iterator;
      isMoving = iteratorItems.moveNext();
      if (isMoving) {
        _current = iteratorItems.current;
      } else {
        _current = null;
      }
    }
    return isMoving;
  }
}

// /////////////////////////////////////////////////////////////////////////////////////////////////<|MERGE_RESOLUTION|>--- conflicted
+++ resolved
@@ -5,13 +5,8 @@
 class LAddAll<T> extends L<T> {
   final L<T> _l;
 
-<<<<<<< HEAD
-  // Will always store this as `List` or [L].
-  final Iterable<T> _items;
-=======
   // Will always store this as List or L.
   final Iterable<T> _listOrL;
->>>>>>> ec96ad29
 
   /// Safe.
   /// Note: If you need to pass an [IList], pass its [L] instead.
