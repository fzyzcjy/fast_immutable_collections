import 'iterable_l.dart';
import 'l_add.dart';
import 'l_add_all.dart';
import 'l_flat.dart';
import 'package:meta/meta.dart';

extension IListExtension<T> on List<T> {
  //

  /// Locks the list, returning an immutable list (IList).
  /// The equals operator compares by identity.
  IList<T> get lock => IList<T>(this);

  /// Locks the list, returning an immutable list (IList).
  /// The equals operator compares all items, ordered.
  IList<T> get deep => IList<T>(this).deepEquals;
}

// /////////////////////////////////////////////////////////////////////////////////////////////////

@immutable
// ignore: must_be_immutable
class IList<T> implements Iterable<T> {
  //
  L<T> _l;

  /// If false (the default), the equals operator compares by identity.
  /// If true, the equals operator compares all items, ordered.
  final bool isDeepEquals;

  static IList<T> empty<T>() => IList.__(LFlat.empty<T>(), isDeepEquals: false);

  factory IList([Iterable<T> iterable]) {
    return (iterable is IList<T>)
        ? iterable
        : (iterable == null || iterable.isEmpty)
            ? IList.empty()
            : IList.__(LFlat<T>(iterable), isDeepEquals: false);
  }

  /// Convert this list to identityEquals (compares by identity).
  IList<T> get identityEquals => isDeepEquals ? IList.__(_l, isDeepEquals: false) : this;

  /// Convert this list to deepEquals (compares all list items).
  IList<T> get deepEquals => isDeepEquals ? this : IList.__(_l, isDeepEquals: true);

  /// Unsafe. Do not pass [IList] as the iterable.
  IList._unsafe(Iterable<T> iterable, {@required this.isDeepEquals})
      : _l = (iterable == null) ? LFlat.empty<T>() : LFlat<T>(iterable);

  /// Unsafe.
  IList.__(this._l, {@required this.isDeepEquals});

  List<T> get unlock => List.of(_l);

  @override
  Iterator<T> get iterator => _l.iterator;

  @override
  bool get isEmpty => _l.isEmpty;

  @override
  bool get isNotEmpty => !isEmpty;

  @override
  bool operator ==(Object other) {
    if (!isDeepEquals)
      return identical(this, other);
    else {
      return other is IList &&
          runtimeType == other.runtimeType &&
          isDeepEquals == other.isDeepEquals &&
          (flush._l as LFlat).listEquals(other.flush._l);
    }
  }

  @override
  int get hashCode => _l.hashCode ^ isDeepEquals.hashCode;

  // --- IList methods: ---------------

  /// Compacts the list. Chainable method.
  IList get flush {
    if (!isFlushed) _l = LFlat<T>(_l);
    return this;
  }

  bool get isFlushed => _l is LFlat;

  IList<T> add(T item) => IList<T>.__(_l.add(item), isDeepEquals: isDeepEquals);

  IList<T> addAll(Iterable<T> items) => IList<T>.__(_l.addAll(items), isDeepEquals: isDeepEquals);

  IList<T> remove(T element) => IList<T>.__(_l.remove(element), isDeepEquals: isDeepEquals);

  /// Removes the element, if it exists in the list.
  /// Otherwise, adds it to the list.
  IList<T> toggle(T element) => contains(element) ? remove(element) : add(element);

  T operator [](int index) => _l[index];

  // --- Iterable methods: ---------------

  @override
  bool any(bool Function(T) test) => _l.any(test);

  @override
  IList<R> cast<R>() => _l.cast<R>();

  @override
  bool contains(Object element) => _l.contains(element);

  @override
  T elementAt(int index) => _l[index];

  @override
  bool every(bool Function(T) test) => _l.every(test);

  @override
  IList<E> expand<E>(Iterable<E> Function(T) f) =>
      IList._unsafe(_l.expand(f), isDeepEquals: isDeepEquals);

  @override
  int get length {
    int length = _l.length;
    if (length == 0 && _l is! LFlat) _l = LFlat.empty();
    return length;
  }

  @override
  T get first => _l.first;

  @override
  T get last => _l.last;

  @override
  T get single => _l.single;

  @override
  T firstWhere(bool Function(T) test, {Function() orElse}) => _l.firstWhere(test, orElse: orElse);

  @override
  E fold<E>(E initialValue, E Function(E previousValue, T element) combine) =>
      _l.fold(initialValue, combine);

  @override
  IList<T> followedBy(Iterable<T> other) =>
      IList._unsafe(_l.followedBy(other), isDeepEquals: isDeepEquals);

  @override
  void forEach(void Function(T element) f) => _l.forEach(f);

  @override
  String join([String separator = '']) => _l.join(separator);

  @override
  T lastWhere(bool Function(T element) test, {T Function() orElse}) =>
      _l.lastWhere(test, orElse: orElse);

  @override
  IList<E> map<E>(E Function(T e) f) => IList._unsafe(_l.map(f), isDeepEquals: isDeepEquals);

  @override
  T reduce(T Function(T value, T element) combine) => _l.reduce(combine);

  @override
  T singleWhere(bool Function(T element) test, {T Function() orElse}) =>
      _l.singleWhere(test, orElse: orElse);

  @override
  IList<T> skip(int count) => IList._unsafe(_l.skip(count), isDeepEquals: isDeepEquals);

  @override
  IList<T> skipWhile(bool Function(T value) test) =>
      IList._unsafe(_l.skipWhile(test), isDeepEquals: isDeepEquals);

  @override
  IList<T> take(int count) => IList._unsafe(_l.take(count), isDeepEquals: isDeepEquals);

  @override
  IList<T> takeWhile(bool Function(T value) test) =>
      IList._unsafe(_l.takeWhile(test), isDeepEquals: isDeepEquals);

  @override
  List<T> toList({bool growable = true}) => _l.toList(growable: growable);

  @override
  Set<T> toSet() => _l.toSet();

  @override
  IList<T> where(bool Function(T element) test) =>
      IList._unsafe(_l.where(test), isDeepEquals: isDeepEquals);

  @override
  IList<E> whereType<E>() => _l.whereType<E>();

  /// If the list has more than `maxLength` elements, it gets cut on
  /// `maxLength`. Otherwise, it removes the last elements so it remains with
  /// only `maxLength` elements.
  IList<T> maxLength(int maxLength) =>
      IList.__(_l.maxLength(maxLength), isDeepEquals: isDeepEquals);
}

// /////////////////////////////////////////////////////////////////////////////////////////////////

<<<<<<< HEAD
abstract class IterableL<T> implements Iterable<T> {
  @override
  bool any(bool Function(T) test);

  @override
  Iterable<R> cast<R>();

  @override
  bool contains(Object element);

  @override
  T elementAt(int index);

  @override
  bool every(bool Function(T) test);

  @override
  Iterable<E> expand<E>(Iterable<E> Function(T) f);

  @override
  int get length;

  @override
  T get first;

  @override
  T get last;

  @override
  T get single;

  @override
  T firstWhere(bool Function(T) test, {Function() orElse});

  @override
  E fold<E>(E initialValue, E Function(E previousValue, T element) combine);

  @override
  Iterable<T> followedBy(Iterable<T> other);

  @override
  void forEach(void Function(T element) f);

  @override
  String join([String separator = '']);

  @override
  T lastWhere(bool Function(T element) test, {T Function() orElse});

  @override
  Iterable<E> map<E>(E Function(T e) f);

  @override
  T reduce(T Function(T value, T element) combine);

  @override
  T singleWhere(bool Function(T element) test, {T Function() orElse});

  @override
  Iterable<T> skip(int count);

  @override
  Iterable<T> skipWhile(bool Function(T value) test);

  @override
  Iterable<T> take(int count);

  @override
  Iterable<T> takeWhile(bool Function(T value) test);

  @override
  List<T> toList({bool growable = true});

  @override
  Set<T> toSet();

  @override
  Iterable<T> where(bool Function(T element) test);

  @override
  Iterable<E> whereType<E>();
}

// /////////////////////////////////////////////////////////////////////////////////////////////////

=======
>>>>>>> 82ada3a0
abstract class L<T> implements IterableL<T> {
  /// The [L] class provides the default fallback methods of Iterable, but
  /// ideally all of its methods are implemented in all of its subclasses.
  /// Note these fallback methods need to calculate the flushed list, but
  /// because that's immutable, we cache it.
  List<T> _flushed;

  List<T> get _getFlushed {
    _flushed ??= unlock;
    return _flushed;
  }

  /// Returns a regular Dart (mutable) List.
  List<T> get unlock => List<T>.of(this);

  @override
  Iterator<T> get iterator;

  L<T> add(T item) {
    return LAdd<T>(this, item);
  }

  L<T> addAll(Iterable<T> items) => LAddAll<T>(this, items);

  /// TODO: FALTA FAZER!!!
  L<T> remove(T element) {
    return !contains(element) ? this : LFlat<T>.unsafe(List.of(this)..remove(element));
  }

  /// TODO: FALTA FAZER!!!
  /// If the list has more than `maxLength` elements, it gets cut on
  /// `maxLength`. Otherwise, it removes the last elements so it remains with
  /// only `maxLength` elements.
  L<T> maxLength(int maxLength) => maxLength < 0
      ? throw ArgumentError(maxLength)
      : length <= maxLength ? this : LFlat<T>.unsafe(List.of(this)..length = maxLength);

  @override
  bool get isEmpty => _getFlushed.isEmpty;

  @override
  bool get isNotEmpty => !isEmpty;

  @override
  bool any(bool Function(T) test) => _getFlushed.any(test);

  @override
  Iterable<R> cast<R>() => throw UnsupportedError('cast');

<<<<<<< HEAD
  // Iterable<R> cast<R>() => _getFlushed.cast<R>();
=======
  // TODO: FALTA FAZER!!!
  // IList<R> cast<R>() => _getFlushed.cast<R>();
>>>>>>> 82ada3a0

  @override
  bool contains(Object element) => _getFlushed.contains(element);

  T operator [](int index) => _getFlushed[index];

  @override
  T elementAt(int index) => _getFlushed[index];

  @override
  bool every(bool Function(T) test) => _getFlushed.every(test);

  @override
  Iterable<E> expand<E>(Iterable<E> Function(T) f) => _getFlushed.expand(f);

  @override
  int get length => _getFlushed.length;

  @override
  T get first => _getFlushed.first;

  @override
  T get last => _getFlushed.last;

  @override
  T get single => _getFlushed.single;

  @override
  T firstWhere(bool Function(T) test, {Function() orElse}) =>
      _getFlushed.firstWhere(test, orElse: orElse);

  @override
  E fold<E>(E initialValue, E Function(E previousValue, T element) combine) =>
      _getFlushed.fold(initialValue, combine);

  @override
  Iterable<T> followedBy(Iterable<T> other) => _getFlushed.followedBy(other);

  @override
  void forEach(void Function(T element) f) => _getFlushed.forEach(f);

  @override
  String join([String separator = '']) => _getFlushed.join(separator);

  @override
  T lastWhere(bool Function(T element) test, {T Function() orElse}) =>
      _getFlushed.lastWhere(test, orElse: orElse);

  @override
  Iterable<E> map<E>(E Function(T e) f) => _getFlushed.map(f);

  @override
  T reduce(T Function(T value, T element) combine) => _getFlushed.reduce(combine);

  @override
  T singleWhere(bool Function(T element) test, {T Function() orElse}) =>
      _getFlushed.singleWhere(test, orElse: orElse);

  @override
  Iterable<T> skip(int count) => _getFlushed.skip(count);

  @override
  Iterable<T> skipWhile(bool Function(T value) test) => _getFlushed.skipWhile(test);

  @override
  Iterable<T> take(int count) => _getFlushed.take(count);

  @override
  Iterable<T> takeWhile(bool Function(T value) test) => _getFlushed.takeWhile(test);

  @override
  Iterable<T> where(bool Function(T element) test) => _getFlushed.where(test);

  @override
  Iterable<E> whereType<E>() => _getFlushed.whereType<E>();

  @override
  List<T> toList({bool growable = true}) => List.of(this, growable: growable);

  @override
  Set<T> toSet() => Set.of(this);
}

// /////////////////////////////////////////////////////////////////////////////////////////////////<|MERGE_RESOLUTION|>--- conflicted
+++ resolved
@@ -1,4 +1,3 @@
-import 'iterable_l.dart';
 import 'l_add.dart';
 import 'l_add_all.dart';
 import 'l_flat.dart';
@@ -203,7 +202,6 @@
 
 // /////////////////////////////////////////////////////////////////////////////////////////////////
 
-<<<<<<< HEAD
 abstract class IterableL<T> implements Iterable<T> {
   @override
   bool any(bool Function(T) test);
@@ -289,8 +287,6 @@
 
 // /////////////////////////////////////////////////////////////////////////////////////////////////
 
-=======
->>>>>>> 82ada3a0
 abstract class L<T> implements IterableL<T> {
   /// The [L] class provides the default fallback methods of Iterable, but
   /// ideally all of its methods are implemented in all of its subclasses.
@@ -340,12 +336,8 @@
   @override
   Iterable<R> cast<R>() => throw UnsupportedError('cast');
 
-<<<<<<< HEAD
-  // Iterable<R> cast<R>() => _getFlushed.cast<R>();
-=======
   // TODO: FALTA FAZER!!!
   // IList<R> cast<R>() => _getFlushed.cast<R>();
->>>>>>> 82ada3a0
 
   @override
   bool contains(Object element) => _getFlushed.contains(element);
