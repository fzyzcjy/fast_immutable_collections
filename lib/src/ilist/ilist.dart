import "dart:collection";
import "dart:math";
import "package:collection/collection.dart";
import "package:fast_immutable_collections/src/base/hash.dart";
import "package:meta/meta.dart";
import "../base/immutable_collection.dart";
import "../base/configs.dart";
import "../base/sort.dart";
import "../imap/entry.dart";
import "../imap/imap.dart";
import "../iset/iset.dart";
import "ilist_extension.dart";
import "ilist_of_2.dart";
import "l_add.dart";
import "l_add_all.dart";
import "l_flat.dart";
import "modifiable_list_view.dart";
import "unmodifiable_list_view.dart";

/// An **immutable** list.
@immutable
class IList<T> // ignore: must_be_immutable
    extends ImmutableCollection<IList<T>> implements Iterable<T> {
  //
  L<T> _l;

  /// The list configuration ([ConfigList]).
  final ConfigList config;

  /// Create an [IList] from any [Iterable].
  /// Fast, if the Iterable is another [IList].
  factory IList([Iterable<T> iterable]) => //
      IList.withConfig(iterable, defaultConfig);

  /// Create an [IList] from any [Iterable] and a [ConfigList].
  /// Fast, if the Iterable is another [IList].
  factory IList.withConfig(
    Iterable<T> iterable,
    ConfigList config,
  ) {
    config = config ?? defaultConfig;
    return iterable is IList<T>
        ? (config == iterable.config)
            ? iterable
            : iterable.isEmpty
                ? IList.empty<T>(config)
                : IList<T>._(iterable, config: config)
        : ((iterable == null) || iterable.isEmpty)
            ? IList.empty<T>(config)
            : IList<T>._unsafe(LFlat<T>(iterable), config: config);
  }

  /// Creates a new list with the given [config].
  ///
  /// To copy the config from another [IList]:
  ///
  /// ```dart
  /// list = list.withConfig(other.config);
  /// ```
  ///
  /// To change the current config:
  ///
  /// ```dart
  /// list = list.withConfig(list.config.copyWith(isDeepEquals: isDeepEquals));
  /// ```
  ///
  /// See also: [withIdentityEquals] and [withDeepEquals].
  ///
  IList<T> withConfig(ConfigList config) {
    assert(config != null);
    return (config == this.config) ? this : IList._unsafe(_l, config: config);
  }

  /// Returns a new list with the contents of the present [IList],
  /// but the config of [other].
  IList<T> withConfigFrom(IList<T> other) => withConfig(other.config);

  /// Special [IList] constructor from [ISet].
  factory IList.fromISet(
    ISet<T> iset, {
    int Function(T a, T b) compare,
    @required ConfigList config,
  }) {
    List<T> list = iset.toList(growable: false, compare: compare);
    var l = (list == null) ? LFlat.empty<T>() : LFlat<T>.unsafe(list);
    return IList._unsafe(l, config: config ?? defaultConfig);
  }

  /// **Unsafe constructor. Use this at your own peril.**
  ///
  /// This constructor is fast, since it makes no defensive copies of the list.
  /// However, you should only use this with a new list you've created it yourself,
  /// when you are sure no external copies exist. If the original list is modified,
  /// it will break the [IList] and any other derived lists in unpredictable ways.
  ///
  /// Note you can optionally disallow unsafe constructors ([ImmutableCollection]) in the global
  /// configuration by doing: `ImmutableCollection.disallowUnsafeConstructors = true` (and then
  /// optionally preventing further configuration changes by calling `lockConfig()`).
  IList.unsafe(List<T> list, {@required this.config})
      : assert(config != null),
        _l = (list == null) ? LFlat.empty<T>() : LFlat<T>.unsafe(list) {
    if (ImmutableCollection.disallowUnsafeConstructors)
      throw UnsupportedError("IList.unsafe is disallowed.");
  }

  /// Returns an empty [IList], with the given configuration. If a
  /// configuration is not provided, it will use the default configuration.
  ///
  /// Note: If you want to create an empty immutable collection of the same
  /// type and same configuration as a source collection, simply call [clear]
  /// on the source collection.
  static IList<T> empty<T>([ConfigList config]) =>
      IList._unsafe(LFlat.empty<T>(), config: config ?? defaultConfig);

  static void resetAllConfigurations() {
    if (ImmutableCollection.isConfigLocked)
      throw StateError("Can't change the configuration of immutable collections.");
    IList.flushFactor = _defaultFlushFactor;
    IList.defaultConfig = _defaultConfig;
  }

  /// Global configuration that specifies if, by default, the [IList]s
  /// use equality or identity for their [operator ==].
  /// By default `isDeepEquals: true` (lists are compared by equality) and `cacheHashCode = true`.
  static ConfigList get defaultConfig => _defaultConfig;

  /// Indicates the number of operations an [IList] may perform
  /// before it is eligible for auto-flush. Must be larger than `0`.
  static int get flushFactor => _flushFactor;

  /// Global configuration that specifies if auto-flush of [IList]s should be
  /// async. The default is `true`. When the autoflush is *async*, it will only
  /// happen after the async gap, no matter how many operations a collection
  /// undergoes. When the autoflush is *sync*, it may flush one or more times
  /// during the same task.
  static bool get asyncAutoflush => _asyncAutoflush;

  static set defaultConfig(ConfigList config) {
    if (_defaultConfig == config) return;
    if (ImmutableCollection.isConfigLocked)
      throw StateError("Can't change the configuration of immutable collections.");
    _defaultConfig = config ?? const ConfigList();
  }

  static set flushFactor(int value) {
    if (_flushFactor == value) return;
    if (ImmutableCollection.isConfigLocked)
      throw StateError("Can't change the configuration of immutable collections.");
    if (value > 0)
      _flushFactor = value;
    else
      throw StateError("flushFactor can't be $value.");
  }

  static set asyncAutoflush(bool value) {
    if (_asyncAutoflush == value) return;
    if (ImmutableCollection.isConfigLocked)
      throw StateError("Can't change the configuration of immutable collections.");
    if (value != null) _asyncAutoflush = value;
  }

  static ConfigList _defaultConfig = const ConfigList();

  static const _defaultFlushFactor = 200;

  static int _flushFactor = _defaultFlushFactor;

  static bool _asyncAutoflush = true;

  int _counter = 0;

<<<<<<< HEAD
  /// ## Sync Auto-flush
  /// 
=======
  /// ## Sync Auto-flush:
  ///
>>>>>>> 9047ac21
  /// Keeps a counter variable which starts at `0` and is incremented each
  /// time collection methods are used.
  ///
  /// As soon as counter reaches the refresh-factor, the collection is flushed
  /// and `counter` returns to `0`.
  ///
<<<<<<< HEAD
  /// ## Async Auto-flush
  /// 
=======
  /// ## Async Auto-flush:
  ///
>>>>>>> 9047ac21
  /// Keeps a counter variable which starts at `0` and is incremented each
  /// time collection methods are used, as long as `counter >= 0`.
  ///
  /// As soon as counter reaches the refresh-factor, the collection is marked
  /// for flushing. There is also a global counter called an `asyncCounter`
  /// which starts at `1`. When a collection is marked for flushing, it first
  /// creates a future to increment the `asyncCounter`. Then, the collection's
  /// own `counter` is set to be `-asyncCounter`. Having a negative value means
  /// the collection's `counter` will not be incremented anymore. However, when
  /// `counter` is negative and different from `-asyncCounter` it means we are
  /// one async gap after the collection was marked for flushing.
  /// At this point, the collection will flush and `counter` returns to zero.
  /// 
  /// Note: [_count] is called in methods which read values. It's not called
  /// in methods which create new [ILists] or flush the list.
  void _count() {
    if (!ImmutableCollection.autoFlush) return;
    if (isFlushed) {
      _counter = 0;
    } else {
      if (_counter >= 0) {
        _counter++;
        if (_counter == _flushFactor) {
          if (asyncAutoflush) {
            ImmutableCollection.markAsyncCounterToIncrement();
            _counter = -ImmutableCollection.asyncCounter;
          } else {
            flush;
            _counter = 0;
          }
        }
      } else {
        if (_counter != -ImmutableCollection.asyncCounter) {
          flush;
          _counter = 0;
        }
      }
    }
  }

  /// **Safe**. Fast if the [Iterable] is an [IList].
  IList._(Iterable<T> iterable, {@required this.config})
      : assert(config != null),
        _l = iterable is IList<T>
            ? iterable._l
            : iterable == null
                ? LFlat.empty<T>()
                : LFlat<T>(iterable);

  /// **Unsafe**.
  IList._unsafe(this._l, {@required this.config}) : assert(config != null);

  /// **Unsafe**.
  IList._unsafeFromList(List<T> list, {@required this.config})
      : assert(config != null),
        _l = (list == null) ? LFlat.empty<T>() : LFlat<T>.unsafe(list);

  /// Creates a list with `identityEquals` (compares the internals by `identity`).
  IList<T> get withIdentityEquals =>
      config.isDeepEquals ? IList._unsafe(_l, config: config.copyWith(isDeepEquals: false)) : this;

  /// Creates a list with `deepEquals` (compares all list items by equality).
  IList<T> get withDeepEquals =>
      config.isDeepEquals ? this : IList._unsafe(_l, config: config.copyWith(isDeepEquals: true));

  bool get isDeepEquals => config.isDeepEquals;

  bool get isIdentityEquals => !config.isDeepEquals;

  /// Unlocks the list, returning a regular (mutable, growable) [List]. This
  /// list is "safe", in the sense that is independent from the original [IList].
  List<T> get unlock => _l.unlock;

  /// Unlocks the list, returning a **safe**, unmodifiable (immutable) [List] view.
  /// The word "view" means the list is backed by the original [IList].
  /// Using this is very fast, since it makes no copies of the [IList] items.
  /// However, if you try to use methods that modify the list, like [add],
  /// it will throw an [UnsupportedError].
  /// It is also very fast to lock this list back into an [IList].
  /// 
  /// See also: [UnmodifiableListView]
  List<T> get unlockView => UnmodifiableListView(this);

  /// Unlocks the list, returning a **safe**, modifiable (mutable) [List].
  /// Using this is very fast at first, since it makes no copies of the [IList]
  /// items. However, if and only if you use a method that mutates the list,
  /// like [add], it will unlock internally (make a copy of all [IList] items). This is
  /// transparent to you, and will happen at most only once. In other words,
  /// it will unlock the [IList], lazily, only if necessary.
  /// If you never mutate the list, it will be very fast to lock this list
  /// back into an [IList].
  /// 
  /// See also: [ModifiableListView]
  List<T> get unlockLazy => ModifiableListView(this);

  @override
  Iterator<T> get iterator => _l.iterator;

  @override
  bool get isEmpty => _l.isEmpty;

  @override
  bool get isNotEmpty => !isEmpty;

  /// - If [isDeepEquals] configuration is `true`:
  /// Will return `true` only if the list items are equal (and in the same order),
  /// and the list configurations are equal. This may be slow for very
  /// large lists, since it compares each item, one by one.
  ///
  /// - If [isDeepEquals] configuration is `false`:
  /// Will return `true` only if the lists internals are the same instances
  /// (comparing by identity). This will be fast even for very large lists,
  /// since it doesn't compare each item.
  /// 
  /// Note: This is not the same as `identical(list1, list2)` since it doesn't
  /// compare the lists themselves, but their internal state. Comparing the
  /// internal state is better, because it will return `true` more often.
  ///
  @override
  bool operator ==(Object other) => (other is IList<T>)
      ? isDeepEquals
          ? equalItemsAndConfig(other)
          : same(other)
      : false;

  /// Will return `true` only if the [IList] items are equal to the iterable items,
  /// and in the same order. This may be slow for very large lists, since it
  /// compares each item, one by one. You can compare the list with ordered
  /// sets, but unordered sets will throw a `StateError`. To compare the [IList]
  /// with unordered sets, try the [unorderedEqualItems] method.
  @override
  bool equalItems(covariant Iterable<T> other) {
    if (identical(this, other)) return true;

    if (other is IList<T>) {
      if (_isUnequalByHashCode(other)) return false;
      return (flush._l as LFlat<T>).deepListEquals(other.flush._l as LFlat<T>);
    }

    if (other is List<T>) return const ListEquality().equals(UnmodifiableListView(this), other);

    if (other is HashSet || other is ISet) throw StateError("Can't compare to unordered set.");

    return const IterableEquality().equals(_l, other);
  }

  /// Will return `true` only if the [IList] and the iterable items have the same number of elements,
  /// and the elements of the [IList] can be paired with the elements of the iterable, so that each
  /// pair is equal. This may be slow for very large lists, since it compares each item,
  /// one by one.
  bool unorderedEqualItems(covariant Iterable<T> other) {
    if (identical(this, other) || (other is IList<T> && same(other))) return true;
    return const UnorderedIterableEquality().equals(_l, other);
  }

  /// Will return `true` only if the list items are equal and in the same order,
  /// and the list configurations are equal. This may be slow for very
  /// large lists, since it compares each item, one by one.
  @override
  bool equalItemsAndConfig(IList<T> other) {
    if (identical(this, other)) return true;

    // Objects with different hashCodes are not equal.
    if (_isUnequalByHashCode(other)) return false;

    return runtimeType == other.runtimeType &&
        config == other.config &&
        (identical(_l, other._l) ||
            (flush._l as LFlat<T>).deepListEquals(other.flush._l as LFlat<T>));
  }

  /// Return `true` if other is `null` or the cached [hashCodes] proves the
  /// collections are **NOT** equal.
  /// Explanation: Objects with different [hashCode]s are not equal. However,
  /// if the [hashCode]s are the same, then nothing can be said about the equality.
  /// Note: We use the CACHED [hashCode]. If any of the [hashCode] is `null` it
  /// means we don't have this information yet, and we don't calculate it.
  bool _isUnequalByHashCode(IList<T> other) {
    return (other == null) ||
        (_hashCode != null && other._hashCode != null && _hashCode != other._hashCode);
  }

  /// Will return `true` only if the lists internals are the same instances
  /// (comparing by identity). This will be fast even for very large lists,
  /// since it doesn't compare each item.
  ///
  /// Note: This is not the same as `identical(list1, list2)` since it doesn't
  /// compare the lists themselves, but their internal state. Comparing the
  /// internal state is better, because it will return `true` more often.
  @override
  bool same(IList<T> other) => identical(_l, other._l) && (config == other.config);

  // HashCode cache. Must be null if hashCode is not cached.
  int _hashCode;

  @override
  int get hashCode {
    if (_hashCode != null) return _hashCode;

    var hashCode = isDeepEquals
        ? hash2((flush._l as LFlat<T>).deepListHashcode(), config.hashCode)
        : hash2(identityHashCode(_l), config.hashCode);

    if (config.cacheHashCode) _hashCode = hashCode;

    return hashCode;
  }

  /// Flushes the list, if necessary. Chainable method/getter.
  /// If the list is already flushed, it doesn't do anything.
  @override
  IList<T> get flush {
    if (!isFlushed) {
      // Flushes the original _l because maybe it's used elsewhere.
      // Or maybe it was flushed already, and we can use it as is.
      _l = LFlat<T>.unsafe(_l.getFlushed);
      _counter = 0;
    }
    return this;
  }

  /// Whether this list is already [flush]ed or not.
  @override
  bool get isFlushed => _l is LFlat;

  /// Return a new list with [item] added to the end of the current list,
  /// (thus extending the [length] by one).
  IList<T> add(T item) {
    var result = IList<T>._unsafe(_l.add(item), config: config);

    // A list created with `add` has a larger counter than its source list.
    // This improves the order in which lists are flushed.
    // If the outer list is used, it will be flushed before the source list.
    // If the source list is not used directly, it will not flush
    // unnecessarily, and also may be garbage collected.
    result._counter = _counter + 1;

    return result;
  }

  /// Returns a new list with all [items] added to the end of the current list,
  /// (thus extending the [length] by the [length] of items).
  IList<T> addAll(Iterable<T> items) {
    var result = IList<T>._unsafe(_l.addAll(items), config: config);

    // A list created with `addAll` has a larger counter than both its source
    // lists. This improves the order in which lists are flushed.
    // If the outer list is used, it will be flushed before the source lists.
    // If the source lists are not used directly, they will not flush
    // unnecessarily, and also may be garbage collected.
    result._counter = max(_counter, ((items is IList<T>) ? items._counter : 0)) + 1;

    return result;
  }

  /// Removes the **first** occurrence of [item] from this [IList].
  ///
  /// ```dart
  /// IList<String> parts = ["head", "shoulders", "knees", "toes"].lock;
  /// parts.remove("head");
  /// parts.join(", ");     // "shoulders, knees, toes"
  /// ```
  ///
  /// The method has no effect if [item] was not in the list.
  ///
  IList<T> remove(T item) {
    final L<T> result = _l.remove(item);
    return identical(result, _l) ? this : IList<T>._unsafe(result, config: config);
  }

  /// Removes all occurrences of all [items] from this list.
  /// Same as calling [removeMany] for each item in [items].
  ///
  /// The method has no effect if [item] was not in the list.
  ///
  IList<T> removeAll(Iterable<T> items) {
    final L<T> result = _l.removeAll(items);
    return identical(result, _l) ? this : IList<T>._unsafe(result, config: config);
  }

  /// Removes all occurrences of [item] from this list.
  ///
  /// ```dart
  /// IList<String> parts = ["head", "shoulders", "knees", "head", "toes"].lock;
  /// parts.removeMany("head");
  /// parts.join(", ");     // "shoulders, knees, toes"
  /// ```
  ///
  /// The method has no effect if [item] was not in the list.
  ///
  IList<T> removeMany(T item) {
    final L<T> result = _l.removeMany(item);
    return identical(result, _l) ? this : IList<T>._unsafe(result, config: config);
  }

  /// Removes all nulls from this list.
  IList<T> removeNulls() => removeAll([null]);

  /// Removes duplicates (but keeps items which appear only
  /// once, plus the first time other items appear).
  IList<T> removeDuplicates() {
    LinkedHashSet<T> set = _l.toLinkedHashSet();
    return IList<T>.withConfig(set, config);
  }

  /// Removes duplicates (but keeps items which appear only
  /// once, plus the first time other items appear).
  IList<T> removeNullsAndDuplicates() {
    LinkedHashSet<T> set = _l.toLinkedHashSet();
    set.remove(null);
    return IList<T>.withConfig(set, config);
  }

  /// Removes the element, if it exists in the list.
  /// Otherwise, adds it to the list.
  IList<T> toggle(T element) => contains(element) ? remove(element) : add(element);

  T operator [](int index) {
    _count();
    return _l[index];
  }

  @override
  bool any(bool Function(T) test) {
    _count();
    return _l.any(test);
  }

  // TODO: Marcelo, por favor, adicione a documentação sobre views e cast.
  @override
  IList<R> cast<R>() {
    Iterable<R> result = _l.cast<R>();
    return (result is L<R>)
        ? IList._unsafe(result, config: ConfigList(isDeepEquals: config.isDeepEquals))
        : IList._(result, config: ConfigList(isDeepEquals: config.isDeepEquals));
  }

  @override
  bool contains(Object element) {
    _count();
    return _l.contains(element);
  }

  @override
  T elementAt(int index) {
    _count();
    return _l[index];
  }

  @override
  bool every(bool Function(T) test) {
    _count();
    return _l.every(test);
  }

  @override
  IList<E> expand<E>(Iterable<E> Function(T) f, {ConfigList config}) =>
      IList._(_l.expand(f), config: config ?? (T == E ? this.config : defaultConfig));

  @override
  int get length {
    final int length = _l.length;

    // Optimization: Flushes the list, if free.
    if (length == 0 && _l is! LFlat)
      _l = LFlat.empty<T>();
    else
      _count();

    return length;
  }

  /// Returns `true` if the given [index] is valid (between `0` and `length - 1`).
  bool inRange(int index) => index >= 0 && index < length;

  /// Returns the first element.
  /// Throws a [StateError] if the list is empty.
  @override
  T get first {
    _count();
    return _l.first;
  }

  /// Returns the last element.
  /// Throws a [StateError] if the list is empty.
  @override
  T get last {
    _count();
    return _l.last;
  }

  /// Checks that this iterable has only one element, and returns that element.
  /// Throws a [StateError] if the list is empty or has more than one element.
  @override
  T get single => _l.single;

  /// Returns the first element, or `null` if the list is empty.
  T get firstOrNull => firstOr(null);

  /// Returns the last element, or `null` if the list is empty.
  T get lastOrNull => lastOr(null);

  /// Checks that the list has only one element, and returns that element.
  /// Return `null` if the list is empty or has more than one element.
  T get singleOrNull => singleOr(null);

  /// Returns the first element, or [orElse] if the list is empty.
  T firstOr(T orElse) => isEmpty ? orElse : first;

  /// Returns the last element, or [orElse] if the list is empty.
  T lastOr(T orElse) => isEmpty ? orElse : last;

  /// Checks if the list has only one element, and returns that element.
  /// Return `null` if the list is empty or has more than one element.
  T singleOr(T orElse) => (length != 1) ? orElse : single;

  /// Iterates through elements and returns the first to satisfy [test].
  ///
  /// If no element satisfies [test], the result of invoking the [orElse]
  /// function is returned.
  /// If [orElse] is omitted, it defaults to throwing a [StateError].
  @override
  T firstWhere(bool Function(T) test, {T Function() orElse}) {
    _count();
    return _l.firstWhere(test, orElse: orElse);
  }

  @override
  E fold<E>(E initialValue, E Function(E previousValue, T element) combine) {
    _count();
    return _l.fold(initialValue, combine);
  }

  @override
  IList<T> followedBy(Iterable<T> other) => IList._(_l.followedBy(other), config: config);

  @override
  void forEach(void Function(T element) f) {
    _count();
    _l.forEach(f);
  }

  @override
  String join([String separator = ""]) => _l.join(separator);

  @override
  T lastWhere(bool Function(T element) test, {T Function() orElse}) {
    _count();
    return _l.lastWhere(test, orElse: orElse);
  }

  @override
  IList<E> map<E>(E Function(T element) f, {ConfigList config}) {
    _count();
    return IList._(_l.map(f), config: config ?? (T == E ? this.config : defaultConfig));
  }

  @override
  T reduce(T Function(T value, T element) combine) {
    _count();
    return _l.reduce(combine);
  }

  @override
  T singleWhere(bool Function(T element) test, {T Function() orElse}) {
    _count();
    return _l.singleWhere(test, orElse: orElse);
  }

  @override
  IList<T> skip(int count) => IList._(_l.skip(count), config: config);

  @override
  IList<T> skipWhile(bool Function(T value) test) => IList._(_l.skipWhile(test), config: config);

  @override
  IList<T> take(int count) => IList._(_l.take(count), config: config);

  @override
  IList<T> takeWhile(bool Function(T value) test) => IList._(_l.takeWhile(test), config: config);

  @override
  IList<T> where(bool Function(T element) test) => IList._(_l.where(test), config: config);

  @override
  IList<E> whereType<E>() => IList._(_l.whereType<E>(), config: config);

  /// If the list has more than `maxLength` elements, remove the last elements
  /// so it remains with only `maxLength` elements. If the list has `maxLength`
  /// or less elements, doesn't change anything. If you want, you can provide a
  /// [priority] comparator, such as the elements to be removed are the ones
  /// that would be in the end of a list sorted with this comparator (the order
  /// of the remaining elements won't change).
  IList<T> maxLength(
    int maxLength, {
    int Function(T a, T b) priority,
  }) {
    var originalLength = length;
    if (originalLength <= maxLength)
      return this;
    else if (priority == null)
      return IList._unsafe(_l.maxLength(maxLength), config: config);
    else {
      List<T> toBeRemovedFromEnd = unlock..sort(priority);
      toBeRemovedFromEnd = toBeRemovedFromEnd.sublist(maxLength);
      var result = <T>[];
      for (int i = originalLength - 1; i >= 0; i--) {
        var item = this[i];
        if (!toBeRemovedFromEnd.contains(item))
          result.add(item);
        else
          toBeRemovedFromEnd.remove(item);
      }
      return IList(result.reversed);
    }
  }

  /// Sorts this list according to the order specified by the [compare] function.
  ///
  /// The [compare] function must act as a [Comparator].
  ///
  /// ```dart
  /// IList<String> numbers = ['two', 'three', 'four'].lock;
  /// // Sort from shortest to longest.
  /// numbers = numbers.sort((a, b) => a.length.compareTo(b.length));
  /// print(numbers);  // [two, four, three]
  /// ```
  ///
  /// The default list implementation use [Comparable.compare] if
  /// [compare] is omitted.
  ///
  /// ```dart
  /// IList<int> nums = [13, 2, -11].lock;
  /// nums = nums.sort();
  /// print(nums);  // [-11, 2, 13]
  /// ```
  ///
  /// A [Comparator] may compare objects as equal (return zero), even if they
  /// are distinct objects.
  /// The sort function is **not** guaranteed to be stable, so distinct objects
  /// that compare as equal may occur in any order in the result:
  ///
  /// ```dart
  /// IList<String> numbers = ['one', 'two', 'three', 'four'].lock;
  /// numbers = numbers.sort((a, b) => a.length.compareTo(b.length));
  /// print(numbers);  // [one, two, four, three] OR [two, one, four, three]
  /// ```
  ///
  IList<T> sort([int Function(T a, T b) compare]) =>
      IList._unsafe(_l.sort(compare), config: config);

  /// Sorts this list according to the order specified by the [compare] function.
  ///
  /// This is similar to [sort], but uses a [merge sort algorithm](https://en.wikipedia.org/wiki/Merge_sort).
  ///
  /// On contrary to [sort], [sortOrdered] is stable, meaning distinct objects
  /// that compare as equal end up in the same order as they started in.
  ///
  /// ```dart
  /// IList<String> numbers = ['one', 'two', 'three', 'four'].lock;
  /// numbers = numbers.sort((a, b) => a.length.compareTo(b.length));
  /// print(numbers);  // [one, two, four, three]
  /// ```
  IList<T> sortOrdered([int Function(T a, T b) compare]) =>
      IList._unsafe(_l.sortOrdered(compare), config: config);

  /// Sorts this list according to the order specified by the [ordering] iterable.
  /// Elements which don't appear in [ordering] will be included in the end, in no particular order.
  ///
  /// Note: This is not very efficient. Only use for a small number of elements.
  IList<T> sortLike(Iterable<T> ordering) => IList._unsafe(_l.sortLike(ordering), config: config);

  /// Divides the list into two.
  /// The first one contains all items which satisfy the provided [test].
  /// The last one contains all the other items.
  /// The relative order of the items will be maintained.
  ///
  /// See also: [IListOf2]
  IListOf2<IList<T>> divideIn2(bool Function(T item) test) {
    List<T> first = [];
    List<T> last = [];
    for (T item in this) {
      if (test(item))
        first.add(item);
      else
        last.add(item);
    }
    return IListOf2(
      IList._unsafeFromList(first, config: config),
      IList._unsafeFromList(last, config: config),
    );
  }

  /// Moves all items that satisfy the provided [test] to the end of the list.
  /// Keeps the relative order of the moved items.
  IList<T> whereMoveToTheEnd(bool Function(T item) test) {
    IListOf2<IList<T>> lists = divideIn2(test);
    return lists.last + lists.first;
  }

  /// Moves all items that satisfy the provided [test] to the start of the list.
  /// Keeps the relative order of the moved items.
  IList<T> whereMoveToTheStart(bool Function(T item) test) {
    IListOf2<IList<T>> lists = divideIn2(test);
    return lists.first + lists.last;
  }

  @override
  List<T> toList({bool growable = true}) {
    _count();
    return _l.toList(growable: growable);
  }

  @override
  Set<T> toSet() {
    _count();
    return _l.toSet();
  }

  @override
  String toString() => "[${_l.join(", ")}]";

  /// Returns the concatenation of this list and [other].
  /// Returns a new list containing the elements of this list followed by
  /// the elements of [other].
  IList<T> operator +(Iterable<T> other) => addAll(other);

  /// Returns an [IMap] view of this list.
  /// The map uses the indices of this list as keys and the corresponding objects
  /// as values. The `Map.keys` [Iterable] iterates the indices of this list
  /// in numerical order.
  ///
  /// ```dart
  /// final IList<String> words = ['hel', 'lo', 'there'].lock;
  /// final IMap<int, String> imap = words.asMap();
  /// print(imap[0] + imap[1]); // Prints 'hello';
  /// imap.keys.toList(); // [0, 1, 2, 3]
  /// ```
  IMap<int, T> asMap() {
    _count();
    return IMap<int, T>(UnmodifiableListView(this).asMap());
  }

  /// Returns an empty list with the same configuration.
  IList<T> clear() => empty<T>(config);

  /// Returns the index of the first [element] in the list.
  ///
  /// Searches the list from index [start] to the end of the list.
  /// The first time an object [:o:] is encountered so that [:o == element:],
  /// the index of [:o:] is returned.
  ///
  /// If [start] is not provided, this method searches from the start of the list.
  ///
  /// ```dart
  /// final IList<String> notes = ['do', 're', 'mi', 're'].lock;
  /// notes.indexOf('re');    // 1
  /// notes.indexOf('re', 2); // 3
  /// ```
  ///
  /// Returns `-1` if [element] is not found.
  ///
  /// ```dart
  /// notes.indexOf('fa');    // -1
  /// ```
  int indexOf(T element, [int start = 0]) {
    _count();
    start ??= 0;
    var _length = length;
    if (start < 0 || start >= _length)
      throw ArgumentError.value(start, "index", "Index out of range");
    for (int i = start; i <= _length - 1; i++) if (this[i] == element) return i;
    return -1;
  }

  /// This is the equivalent to `void operator []=(int index, T value);`
  /// Sets the value at the given [index] in the list to [value]
  /// or throws a [RangeError] if [index] is out of bounds.
  ///
  IList<T> put(int index, T value) {
    _count();
    // TODO: Still need to implement efficiently.
    var list = toList(growable: false);
    list[index] = value;
    return IList._unsafeFromList(list, config: config);
  }

  /// Finds the first occurrence of [from], and replace it with [to].
  IList<T> replaceFirst({@required T from, @required T to}) {
    var index = indexOf(from);
    return (index == -1) ? this : put(index, to);
  }

  /// Finds all occurrences of [from], and replace them with [to].
  IList<T> replaceAll({@required T from, @required T to}) =>
      map((element) => (element == from) ? to : element);

  /// Finds the first item that satisfies the provided [test],
  /// and replace it with [to]. If [addIfNotFound] is `false`,
  /// return the unchanged list if no item satisfies the [test].
  /// If [addIfNotFound] is `true`, add the item to the end of the list
  /// if no item satisfies the [test].
  IList<T> replaceFirstWhere(bool Function(T item) test, T to, {bool addIfNotFound = false}) {
    var index = indexWhere(test);
    return (index != -1)
        ? put(index, to)
        : addIfNotFound
            ? add(to)
            : this;
  }

  /// Finds all items that satisfy the provided [test],
  /// and replace it with [to].
  IList<T> replaceAllWhere(bool Function(T element) test, T to) =>
      map((element) => test(element) ? to : element);

  /// Allows for complex processing of a list.
  ///
  /// Iterates through each [item]. If the item satisfies the provided [test],
  /// replace it with applying [convert]. Otherwise, keep the item unchanged.
  /// If [test] is not provided, it will apply [convert] to all items.
  ///
  /// Function [convert] can:
  ///
  /// - Keep the [item] unchanged by returning `null`.
  /// - Remove an [item] by returning an empty iterable.
  /// - Convert an [item] to a single item by returning an iterable with an item.
  /// - Convert an [item] to many items, by returning an iterable with multiple
  /// items.
  ///
  /// If no [item]s satisfy the [test], or if [convert] kept items unchanged,
  /// [process] will return the same list instance.
  ///
  IList<T> process({
    bool Function(IList<T> list, int index, T item) test,
    @required Iterable<T> Function(IList<T> list, int index, T item) convert,
  }) {
    assert(convert != null);
    // ---

    bool any = false;
    List<T> result = [];
    int _length = length;
    for (int index = 0; index < _length; index++) {
      T item = this[index];
      var satisfiesTest = (test == null) ? true : test(this, index, item);
      if (!satisfiesTest)
        result.add(item);
      else {
        var converted = convert(this, index, item);

        // Keep the item unchanged by returning `null`.
        if (converted == null) {
          result.add(item);
        }
        // Remove an item by returning an empty iterable.
        else if (converted.isEmpty) {
          any = true;
        }
        // Convert an item to a single item by returning an iterable with an item.
        else if (converted.length == 1) {
          var newItem = converted.first;
          result.add(newItem);
          if (!identical(item, newItem)) any = true;
        }
        // Convert an item to many items, by returning an iterable with multiple
        else {
          result.addAll(converted);
          any = true;
        }
      }
    }
    return any ? IList._unsafeFromList(result, config: config) : this;
  }

  /// Returns the first index in the list that satisfies the provided [test].
  ///
  /// Searches the list from index [start] to the end of the list.
  /// The first time an object `obj` is encountered so that `test(obj)` is true,
  /// the index of `obj` is returned.
  ///
  /// ```dart
  /// final IList<String> notes = ['do', 're', 'mi', 're'].lock;
  /// notes.indexWhere((note) => note.startsWith('r'));       // 1
  /// notes.indexWhere((note) => note.startsWith('r'), 2);    // 3
  /// ```
  ///
  /// Returns `-1` if [element] is not found.
  ///
  /// ```dart
  /// notes.indexWhere((note) => note.startsWith('k'));       // -1
  /// ```
  int indexWhere(bool Function(T element) test, [int start = 0]) {
    _count();
    start ??= 0;
    var _length = length;
    if (start < 0 || start >= _length)
      throw ArgumentError.value(start, "index", "Index out of range");
    for (int i = start; i <= _length - 1; i++) if (test(this[i])) return i;
    return -1;
  }

  /// Returns the last index of [element] in this list.
  ///
  /// Searches the list backwards from index [start] to `0`.
  ///
  /// The first time an object [:o:] is encountered such that [:o == element:],
  /// the index of [:o:] is returned.
  ///
  /// ```dart
  /// final IList<String> notes = ['do', 're', 'mi', 're'].lock;
  /// notes.lastIndexOf('re', 2); // 1
  /// ```
  ///
  /// If [start] is not provided, this method searches from the end of the list.
  ///
  /// ```dart
  /// notes.lastIndexOf('re');    // 3
  /// ```
  ///
  /// Returns `-1` if [element] is not found.
  ///
  /// ```dart
  /// notes.lastIndexOf('fa');    // -1
  /// ```
  int lastIndexOf(T element, [int start]) {
    _count();
    var _length = length;
    start ??= _length;
    if (start < 0) throw ArgumentError.value(start, "index", "Index out of range");
    for (int i = min(start, _length - 1); i >= 0; i--) if (this[i] == element) return i;
    return -1;
  }

  /// Returns the last index in the list that satisfies the provided [test].
  ///
  /// Searches the list from index [start] to `0`.
  /// The first time an object `obj` is encountered such that `test(obj)` is `true`,
  /// the index of `obj` is returned.
  /// If [start] is omitted, it defaults to the [length] of the list.
  ///
  /// ```dart
  /// final IList<String> notes = ['do', 're', 'mi', 're'].lock;
  /// notes.lastIndexWhere((note) => note.startsWith('r'));       // 3
  /// notes.lastIndexWhere((note) => note.startsWith('r'), 2);    // 1
  /// ```
  ///
  /// Returns `-1` if [element] is not found.
  ///
  /// ```dart
  /// notes.lastIndexWhere((note) => note.startsWith('k'));       // -1
  /// ```
  int lastIndexWhere(bool Function(T element) test, [int start]) {
    _count();
    var _length = length;
    start ??= _length;
    if (start < 0) throw ArgumentError.value(start, "index", "Index out of range");
    for (int i = min(start, _length - 1); i >= 0; i--) if (test(this[i])) return i;
    return -1;
  }

  /// Removes the objects in the range [start] inclusive to [end] exclusive
  /// and inserts the contents of [replacement] in its place.
  ///
  /// ```dart
  /// final IList<int> ilist = [1, 2, 3, 4, 5].lock;
  /// ilist.replaceRange(1, 4, [6, 7]).join(', '); // '1, 6, 7, 5'
  /// ```
  ///
  /// The provided range, given by [start] and [end], must be valid.
  /// A range from [start] to [end] is valid if `0 <= start <= end <= len`, where
  /// `len` is this list's `length`. The range starts at `start` and has length
  /// `end - start`. An empty range (with `end == start`) is valid.
  ///
  /// This method does not work on fixed-length lists, even when [replacement]
  /// has the same number of elements as the replaced range. In that case use
  /// [setRange] instead.
  ///
  IList<T> replaceRange(int start, int end, Iterable<T> replacement) {
    // TODO: Still need to implement efficiently.
    return IList._unsafeFromList(toList(growable: true)..replaceRange(start, end, replacement),
        config: config);
  }

  /// Sets the objects in the range [start] inclusive to [end] exclusive
  /// to the given [fillValue].
  ///
  /// The provided range, given by [start] and [end], must be valid.
  /// A range from [start] to [end] is valid if `0 <= start <= end <= len`, where
  /// `len` is this list's `length`. The range starts at `start` and has length
  /// `end - start`. An empty range (with `end == start`) is valid.
  ///
  /// Example with [List]:
  ///
  /// ```dart
  /// final List<int> list = List(3);
  /// list.fillRange(0, 2, 1);
  /// print(list);  // [1, 1, null]
  /// ```
  ///
  /// Example with [IList]:
  ///
  /// ```dart
  /// final IList<int> ilist = IList();
  /// ilist.fillRange(0, 2, 1);
  /// print(ilist); // [1, 1, null]
  /// ```
  ///
  /// If the element type is not nullable, omitting [fillValue] or passing `null`
  /// as [fillValue] will make the `fillRange` fail.
  ///
  IList<T> fillRange(int start, int end, [T fillValue]) {
    // TODO: Still need to implement efficiently.
    return IList._unsafeFromList(toList(growable: false)..fillRange(start, end, fillValue),
        config: config);
  }

  /// Returns an [Iterable] that iterates over the objects in the range
  /// [start] inclusive to [end] exclusive.
  ///
  /// The provided range, given by [start] and [end], must be valid, which
  /// means `0 <= start <= end <= len`, where `len` is this list's `length`.
  /// The range starts at `start` and has length `end - start`.
  /// An empty range (with `end == start`) is valid.
  ///
  /// The returned [Iterable] behaves like `skip(start).take(end - start)`.
  ///
  /// ```dart
  /// final IList<String> colors = ['red', 'green', 'blue', 'orange', 'pink'].lock;
  /// final Iterable<String> range = colors.getRange(1, 4);
  /// range.join(', ');  // 'green, blue, orange'
  /// ```
  ///
  /// This method exists just to make the `IList` API more similar to that of
  /// the `List`, but to get a range here you should probably use the
  /// `IList.sublist()` method instead.
  ///
  Iterable<T> getRange(int start, int end) {
    // TODO: Still need to implement efficiently.
    return toList(growable: false).getRange(start, end);
  }

  /// Returns a new list containing the elements between [start] and [end].
  ///
  /// The new list is a `List<E>` containing the elements of this list at
  /// positions greater than or equal to [start] and less than [end] in the same
  /// order as they occur in this list.
  ///
  /// ```dart
  /// final IList<String> colors = ["red", "green", "blue", "orange", "pink"].lock;
  /// print(colors.sublist(1, 3)); // [green, blue]
  /// ```
  ///
  /// If [end] is omitted, it defaults to the [length] of this list.
  ///
  /// ```dart
  /// print(colors.sublist(1));    // [green, blue, orange, pink]
  /// ```
  ///
  /// The `start` and `end` positions must satisfy the relations
  /// 0 ≤ `start` ≤ `end` ≤ `this.length`
  /// If `end` is equal to `start`, then the returned list is empty.
  IList<T> sublist(int start, [int end]) {
    // TODO: Still need to implement efficiently.
    return IList._unsafeFromList(toList(growable: false).sublist(start, end), config: config);
  }

  /// Inserts the object at position [index] in this list and returns a new immutable list.
  ///
  /// This increases the [length] of the list by one and shifts all objects
  /// at or after the index towards the end of the list.
  ///
  /// The list must be growable.
  /// The [index] value must be non-negative and no greater than [length].
  IList<T> insert(int index, T element) {
    // TODO: Still need to implement efficiently.
    return IList._unsafeFromList(toList(growable: true)..insert(index, element), config: config);
  }

  /// Inserts all objects of [iterable] at position [index] in this list.
  ///
  /// This increases the [length] of the list by the length of [iterable] and
  /// shifts all later objects towards the end of the list.
  ///
  /// The list must be growable.
  /// The [index] value must be non-negative and no greater than [length].
  IList<T> insertAll(int index, Iterable<T> iterable) {
    // TODO: Still need to implement efficiently.
    return IList._unsafeFromList(toList(growable: true)..insertAll(index, iterable),
        config: config);
  }

  /// Removes the object at position [index] from this list.
  ///
  /// This method reduces the length of `this` by one and moves all later objects
  /// down by one position.
  ///
  /// Returns the list without the removed object.
  ///
  /// The [index] must be in the range `0 ≤ index < length`.
  ///
  /// If you want to recover the removed item, you can pass a mutable [removedItem].
  IList<T> removeAt(int index, [Output<T> removedItem]) {
    // TODO: Still need to implement efficiently.
    var list = toList(growable: true);
    var value = list.removeAt(index);
    removedItem?.set(value);
    return IList._unsafeFromList(list, config: config);
  }

  /// Pops and returns the last object in this list.
  ///
  /// The list must not be empty.
  ///
  /// If you want to recover the removed item, you can pass a mutable [removedItem].
  ///
  /// See also: [Output].
  IList<T> removeLast([Output<T> removedItem]) {
    return removeAt(length - 1, removedItem);
  }

  /// Removes the objects in the range [start] inclusive to [end] exclusive.
  ///
  /// The provided range, given by [start] and [end], must be valid.
  /// A range from [start] to [end] is valid if `0 <= start <= end <= len`, where
  /// `len` is this list's `length`. The range starts at `start` and has length
  /// `end - start`. An empty range (with `end == start`) is valid.
  ///
  IList<T> removeRange(int start, int end) {
    // TODO: Still need to implement efficiently.
    var list = toList(growable: true);
    list.removeRange(start, end);
    return IList._unsafeFromList(list, config: config);
  }

  /// Removes all objects from this list that satisfy [test].
  ///
  /// An object [:o:] satisfies [test] if [:test(o):] is `true`.
  ///
  /// ```dart
  /// final IList<String> numbers = ['one', 'two', 'three', 'four'].lock;
  /// final IList<String> newNumbers = numbers.removeWhere((item) => item.length == 3);
  /// newNumbers.join(', '); // 'three, four'
  /// ```
  IList<T> removeWhere(bool Function(T element) test) {
    // TODO: Still need to implement efficiently.
    var list = toList(growable: true);
    list.removeWhere(test);
    return IList._unsafeFromList(list, config: config);
  }

  /// Removes all objects from this list that fail to satisfy [test].
  ///
  /// An object [:o:] satisfies [test] if [:test(o):] is true.
  ///
  /// ```dart
  /// final IList<String> numbers = ['one', 'two', 'three', 'four'].lock;
  /// final IList<String> newNumbers = numbers.retainWhere((item) => item.length == 3);
  /// newNumbers.join(', '); // 'one, two'
  /// ```
  IList<T> retainWhere(bool Function(T element) test) {
    // TODO: Still need to implement efficiently.
    var list = toList(growable: true);
    list.retainWhere(test);
    return IList._unsafeFromList(list, config: config);
  }

  /// Returns an [Iterable] of the objects in this list in reverse order.
  IList<T> get reversed {
    // TODO: Still need to implement efficiently.
    var list = UnmodifiableListView(this).reversed;
    return IList.withConfig(list, config);
  }

  /// Overwrites objects of `this` with the objects of [iterable], starting
  /// at position [index] in this list.
  ///
  /// ```dart
  /// final IList<String> ilist = ['a', 'b', 'c'].lock;
  /// ilist.setAll(1, ['bee', 'sea']).join(', '); // 'a, bee, sea'
  /// ```
  ///
  /// This operation does not increase the [length] of `this`.
  ///
  /// The [index] must be non-negative and no greater than [length].
  ///
  /// The [iterable] must not have more elements than what can fit from [index]
  /// to [length].
  ///
  /// If `iterable` is based on this list, its values may change *during* the
  /// `setAll` operation.
  IList<T> setAll(int index, Iterable<T> iterable) {
    // TODO: Still need to implement efficiently.
    var list = toList(growable: true);
    list.setAll(index, iterable);
    return IList._unsafeFromList(list, config: config);
  }

  /// Copies the objects of [iterable], skipping [skipCount] objects first,
  /// into the range [start], inclusive, to [end], exclusive, of the list.
  ///
  /// ```dart
  /// final IList<int> iList1 = [1, 2, 3, 4].lock;
  /// final IList<int> iList2 = [5, 6, 7, 8, 9].lock;
  /// // Copies the 4th and 5th items in iList2 as the 2nd and 3rd items of iList1.
  /// iList1.setRange(1, 3, iList2, 3).join(', '); // '1, 8, 9, 4'
  /// ```
  ///
  /// The provided range, given by [start] and [end], must be valid.
  /// A range from [start] to [end] is valid if `0 <= start <= end <= len`, where
  /// `len` is this list's `length`. The range starts at `start` and has length
  /// `end - start`. An empty range (with `end == start`) is valid.
  ///
  /// The [iterable] must have enough objects to fill the range from `start`
  /// to `end` after skipping [skipCount] objects.
  ///
  /// If [iterable] is `this` list, the operation copies the elements
  /// originally in the range from `skipCount` to `skipCount + (end - start)` to
  /// the range `start` to `end`, even if the two ranges overlap.
  ///
  /// If [iterable] depends on this list in some other way, no guarantees are
  /// made.
  ///
  IList<T> setRange(int start, int end, Iterable<T> iterable, [int skipCount = 0]) {
    // TODO: Still need to implement efficiently.
    var list = toList(growable: true);
    list.setRange(start, end, iterable, skipCount);
    return IList._unsafeFromList(list, config: config);
  }

  /// Shuffles the elements of this list randomly.
  IList<T> shuffle([Random random]) =>
      IList._unsafeFromList(toList()..shuffle(random), config: config);
}

// /////////////////////////////////////////////////////////////////////////////

@visibleForOverriding
abstract class L<T> implements Iterable<T> {
  //

  /// The [L] class provides the default fallback methods of `Iterable`, but
  /// ideally all of its methods are implemented in all of its subclasses.
  ///
  /// Note these fallback methods need to calculate the flushed list, but
  /// because that's immutable, we cache it.
  List<T> _flushed;

  /// Returns the flushed list (flushes it only once).
  /// **It is an error to use the flushed list outside of the [L] class**.
  List<T> get getFlushed {
    _flushed ??= unlock;
    return _flushed;
  }

  /// Returns a regular Dart (*mutable*, `growable`) List.
  List<T> get unlock => List<T>.of(this, growable: true);

  /// Returns a new `Iterator` that allows iterating the items of the [IList].
  @override
  Iterator<T> get iterator;

  L<T> add(T item) {
    return LAdd<T>(this, item);
  }

  L<T> addAll(Iterable<T> items) => LAddAll<T>(
        this,
        (items is IList<T>) ? items._l : items,
      );

  // TODO: Still need to implement efficiently.
  L<T> remove(T element) => !contains(element) ? this : LFlat<T>.unsafe(unlock..remove(element));

  L<T> removeAll(Iterable<T> elements) {
    var list = unlock;
    var originalLength = list.length;
    var set = HashSet.of(elements);
    list = unlock..removeWhere((e) => set.contains(e));
    if (list.length == originalLength) return this;
    return LFlat<T>.unsafe(list);
  }

  // TODO: Still need to implement efficiently.
  L<T> removeMany(T element) =>
      !contains(element) ? this : LFlat<T>.unsafe(unlock..removeWhere((e) => e == element));

  // TODO: Still need to implement efficiently.
  /// If the list has more than `maxLength` elements, removes the last elements so it remains
  /// with only `maxLength` elements. If the list has `maxLength` or less elements, doesn't
  /// change anything.
  L<T> maxLength(int maxLength) => maxLength < 0
      ? throw ArgumentError(maxLength)
      : length <= maxLength
          ? this
          : LFlat<T>.unsafe(unlock..length = maxLength);

  /// Sorts this list according to the order specified by the [compare] function.
  /// If [compare] is not provided, it will use the natural ordering of the type [T].
  L<T> sort([int Function(T a, T b) compare]) {
    // Explicitly sorts MapEntry (since MapEntry is not Comparable).
    if (compare == null && T == MapEntry)
      compare = (T a, T b) => (a as MapEntry).compareKeyAndValue(b as MapEntry);

    return LFlat<T>.unsafe(unlock..sort(compare ?? compareObject));
  }

  L<T> sortOrdered([int Function(T a, T b) compare]) {
    // Explicitly sorts MapEntry (since MapEntry is not Comparable).
    if (compare == null && T == MapEntry)
      compare = (T a, T b) => (a as MapEntry).compareKeyAndValue(b as MapEntry);

    return LFlat<T>.unsafe(unlock..sortOrdered(compare));
  }

  /// Sorts this list according to the order specified by the [ordering] iterable.
  /// Elements which don't appear in [ordering] will be included in the end, in no particular order.
  ///
  /// Note: This is not very efficient. Only use for a small number of elements.
  L<T> sortLike(Iterable<T> ordering) {
    assert(ordering != null);
    Set<T> orderingSet = Set.of(ordering);
    Set<T> newSet = Set.of(this);
    Set<T> intersection = orderingSet.intersection(newSet);
    Set<T> difference = newSet.difference(orderingSet);
    List<T> result = ordering.where((element) => intersection.contains(element)).toList();
    result.addAll(difference);
    return LFlat<T>.unsafe(result);
  }

  @override
  bool get isEmpty => getFlushed.isEmpty;

  @override
  bool get isNotEmpty => !isEmpty;

  @override
  bool any(bool Function(T) test) => getFlushed.any(test);

  @override
  Iterable<R> cast<R>() => getFlushed.cast<R>();

  @override
  bool contains(Object element) => getFlushed.contains(element);

  T operator [](int index) => getFlushed[index];

  @override
  T elementAt(int index) => getFlushed[index];

  @override
  bool every(bool Function(T) test) => getFlushed.every(test);

  @override
  Iterable<E> expand<E>(Iterable<E> Function(T) f) => getFlushed.expand(f);

  @override
  int get length => getFlushed.length;

  @override
  T get first => getFlushed.first;

  @override
  T get last => getFlushed.last;

  @override
  T get single => getFlushed.single;

  @override
  T firstWhere(bool Function(T) test, {T Function() orElse}) =>
      getFlushed.firstWhere(test, orElse: orElse);

  @override
  E fold<E>(E initialValue, E Function(E previousValue, T element) combine) =>
      getFlushed.fold(initialValue, combine);

  @override
  Iterable<T> followedBy(Iterable<T> other) => getFlushed.followedBy(other);

  @override
  void forEach(void Function(T element) f) => getFlushed.forEach(f);

  @override
  String join([String separator = ""]) => getFlushed.join(separator);

  @override
  T lastWhere(bool Function(T element) test, {T Function() orElse}) =>
      getFlushed.lastWhere(test, orElse: orElse);

  @override
  Iterable<E> map<E>(E Function(T element) f) => getFlushed.map(f);

  @override
  T reduce(T Function(T value, T element) combine) => getFlushed.reduce(combine);

  @override
  T singleWhere(bool Function(T element) test, {T Function() orElse}) =>
      getFlushed.singleWhere(test, orElse: orElse);

  @override
  Iterable<T> skip(int count) => getFlushed.skip(count);

  @override
  Iterable<T> skipWhile(bool Function(T value) test) => getFlushed.skipWhile(test);

  @override
  Iterable<T> take(int count) => getFlushed.take(count);

  @override
  Iterable<T> takeWhile(bool Function(T value) test) => getFlushed.takeWhile(test);

  @override
  Iterable<T> where(bool Function(T element) test) => getFlushed.where(test);

  @override
  Iterable<E> whereType<E>() => getFlushed.whereType<E>();

  @override
  List<T> toList({bool growable = true}) => List.of(this, growable: growable);

  @override
  Set<T> toSet() => Set.of(this);

  /// Ordered set.
  LinkedHashSet<T> toLinkedHashSet() => LinkedHashSet.of(this);

  /// Unordered set.
  HashSet<T> toHashSet() => HashSet.of(this);
}

// /////////////////////////////////////////////////////////////////////////////

/// **Don't use this class**.
@visibleForTesting
class InternalsForTestingPurposesIList {
  IList ilist;

  InternalsForTestingPurposesIList(this.ilist);

  /// To access the private counter, add this to the test file:
  ///
  /// ```dart
  /// extension TestExtension on IList {
  ///   int get counter => InternalsForTestingPurposesIList(this).counter;
  /// }
  /// ```
  int get counter => ilist._counter;
}

// /////////////////////////////////////////////////////////////////////////////<|MERGE_RESOLUTION|>--- conflicted
+++ resolved
@@ -169,26 +169,16 @@
 
   int _counter = 0;
 
-<<<<<<< HEAD
   /// ## Sync Auto-flush
   /// 
-=======
-  /// ## Sync Auto-flush:
-  ///
->>>>>>> 9047ac21
   /// Keeps a counter variable which starts at `0` and is incremented each
   /// time collection methods are used.
   ///
   /// As soon as counter reaches the refresh-factor, the collection is flushed
   /// and `counter` returns to `0`.
   ///
-<<<<<<< HEAD
   /// ## Async Auto-flush
   /// 
-=======
-  /// ## Async Auto-flush:
-  ///
->>>>>>> 9047ac21
   /// Keeps a counter variable which starts at `0` and is incremented each
   /// time collection methods are used, as long as `counter >= 0`.
   ///
