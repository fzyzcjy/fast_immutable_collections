--- conflicted
+++ resolved
@@ -81,17 +81,12 @@
       (flush._l as LFlat<T>).listEquals(other.flush._l as LFlat<T>);
 
   @override
-<<<<<<< HEAD
-  int get hashCode =>
-      !isDeepEquals ? _l.hashCode ^ isDeepEquals.hashCode : (flush._l as LFlat).listHashcode();
-=======
   int get hashCode {
     if (!isDeepEquals)
       return _l.hashCode ^ isDeepEquals.hashCode;
     else
       return (flush._l as LFlat<T>).listHashcode();
   }
->>>>>>> ec96ad29
 
   // --- IList methods: ---------------
 
