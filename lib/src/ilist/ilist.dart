import "dart:collection";
import "dart:math";

import "package:collection/collection.dart";
import "package:meta/meta.dart";

import "../base/immutable_collection.dart";
import "../base/configs.dart";
import "../base/sort.dart";
import "../imap/entry.dart";
import "../imap/imap.dart";
import "../iset/iset.dart";
import "ilist_extension.dart";
import "ilist_of_2.dart";
import "l_add.dart";
import "l_add_all.dart";
import "l_flat.dart";
import "modifiable_list_view.dart";
import "unmodifiable_list_view.dart";

/// An **immutable** list.
@immutable
class IList<T> // ignore: must_be_immutable
    extends ImmutableCollection<IList<T>> implements Iterable<T> {
  //
  L<T> _l;

  /// The list configuration.
  final ConfigList config;

  /// Create an [IList] from any [Iterable].
  /// Fast, if the Iterable is another [IList].
  factory IList([Iterable<T> iterable]) => //
      IList.withConfig(iterable, defaultConfig);

  /// Create an [IList] from any [Iterable] and a [ConfigList].
  /// Fast, if the Iterable is another [IList].
  factory IList.withConfig(
    Iterable<T> iterable,
    ConfigList config,
  ) {
    config = config ?? defaultConfig;
    return iterable is IList<T>
        ? (config == iterable.config)
            ? iterable
            : iterable.isEmpty
                ? IList.empty<T>(config)
                : IList<T>._(iterable, config: config)
        : ((iterable == null) || iterable.isEmpty)
            ? IList.empty<T>(config)
            : IList<T>._unsafe(LFlat<T>(iterable), config: config);
  }

  /// Creates a new list with the given [config].
  ///
  /// To copy the config from another [IList]:
  ///    `list = list.withConfig(other.config)`.
  ///
  /// To change the current config:
  ///    `list = list.withConfig(list.config.copyWith(isDeepEquals: isDeepEquals))`.
  ///
  /// See also: [withIdentityEquals] and [withDeepEquals].
  ///
  IList<T> withConfig(ConfigList config) {
    assert(config != null);
    return (config == this.config) ? this : IList._unsafe(_l, config: config);
  }

  /// Returns a new list with the contents of the present [IList],
  /// but the config of [other].
  IList<T> withConfigFrom(IList<T> other) => withConfig(other.config);

  /// Special IList constructor from ISet.
  factory IList.fromISet(
    ISet<T> iset, {
    int Function(T a, T b) compare,
    @required ConfigList config,
  }) {
    List<T> list = iset.toList(growable: false, compare: compare);
    var l = (list == null) ? LFlat.empty<T>() : LFlat<T>.unsafe(list);
    return IList._unsafe(l, config: config ?? defaultConfig);
  }

  /// Unsafe constructor. Use this at your own peril.
  /// This constructor is fast, since it makes no defensive copies of the list.
  /// However, you should only use this with a new list you've created yourself,
  /// when you are sure no external copies exist. If the original list is modified,
  /// it will break the IList and any other derived lists in unpredictable ways.
  /// Note you can optionally disallow unsafe constructors in the global configuration
  /// by doing: `disallowUnsafeConstructors = true` (and then optionally preventing
  /// further configuration changes by calling `lockConfig()`).
  IList.unsafe(List<T> list, {@required this.config})
      : assert(config != null),
        _l = (list == null) ? LFlat.empty<T>() : LFlat<T>.unsafe(list) {
    if (ImmutableCollection.disallowUnsafeConstructors)
      throw UnsupportedError("IList.unsafe is disallowed.");
  }

  /// Returns an empty [IList], with the given configuration. If a
  /// configuration is not provided, it will use the default configuration.
  /// Note: If you want to create an empty immutable collection of the same
  /// type and same configuration as a source collection, simply call [clear]
  /// in the source collection.
  static IList<T> empty<T>([ConfigList config]) =>
      IList._unsafe(LFlat.empty<T>(), config: config ?? defaultConfig);

  static void resetAllConfigurations() {
    if (ImmutableCollection.isConfigLocked)
      throw StateError("Can't change the configuration of immutable collections.");
    IList.flushFactor = _defaultFlushFactor;
    IList.defaultConfig = _defaultConfig;
  }

  /// Global configuration that specifies if, by default, the [IList]s
  /// use equality or identity for their [operator ==].
  /// By default `isDeepEquals: true` (lists are compared by equality).
  static ConfigList get defaultConfig => _defaultConfig;

  /// Indicates the number of operations an [IList] may perform
  /// before it is eligible for auto-flush. Must be larger than 0.
  static int get flushFactor => _flushFactor;

  /// Global configuration that specifies if auto-flush of [IList]s should be
  /// async. The default is true. When the autoflush is async, it will only
  /// happen after the async gap, no matter how many operations a collection
  /// undergoes. When the autoflush is sync, it may flush one or more times
  /// during the same task.
  static bool get asyncAutoflush => _asyncAutoflush;

  static set defaultConfig(ConfigList config) {
    if (ImmutableCollection.isConfigLocked)
<<<<<<< HEAD
      throw StateError("Can't change the configuration of immutable collections.");
    _defaultConfig = config ?? const ConfigList(isDeepEquals: true);
=======
      throw StateError(
          "Can't change the configuration of immutable collections.");
    _defaultConfig = config ?? const ConfigList();
>>>>>>> aa57d08d
  }

  static set flushFactor(int value) {
    if (ImmutableCollection.isConfigLocked)
      throw StateError("Can't change the configuration of immutable collections.");
    if (value > 0)
      _flushFactor = value;
    else
      throw StateError("flushFactor can't be $value.");
  }

  static set asyncAutoflush(bool value) {
    if (ImmutableCollection.isConfigLocked)
      throw StateError("Can't change the configuration of immutable collections.");
    if (value != null) _asyncAutoflush = value;
  }

  static ConfigList _defaultConfig = const ConfigList();

  static const _defaultFlushFactor = 200;

  static int _flushFactor = _defaultFlushFactor;

  static bool _asyncAutoflush = true;

  int _counter = 0;

  /// Sync Auto-flush:
  /// Keeps a counter variable which starts at `0` and is incremented each
  /// time some collection methods are used.
  /// As soon as counter reaches the refresh-factor, the collection is flushed
  /// and `counter` returns to `0`.
  ///
  /// Async Auto-flush:
  /// Keeps a counter variable which starts at `0` and is incremented each
  /// time some collection methods are used, as long as `counter >= 0`.
  /// As soon as counter reaches the refresh-factor, the collection is marked
  /// for flushing. There is also a global counter called an `asyncCounter`
  /// which starts at `1`. When a collection is marked for flushing, it first
  /// creates a future to increment the `asyncCounter`. Then, the collection's
  /// own `counter` is set to be `-asyncCounter`. Having a negative value means
  /// the collection's `counter` will not be incremented anymore. However, when
  /// `counter` is negative and different from `-asyncCounter` it means we are
  /// one async gap after the collection was marked for flushing.
  /// At this point, the collection will flush and `counter` returns to zero.
  /// Note: _count is called in methods which read values. It's not called
  /// in methods which create new ILists or flush the list.
  void _count() {
    if (isFlushed) {
      _counter = 0;
    } else {
      if (_counter >= 0) {
        _counter++;
        if (_counter == _flushFactor) {
          if (asyncAutoflush) {
            ImmutableCollection.markAsyncCounterToIncrement();
            _counter = -ImmutableCollection.asyncCounter;
          } else {
            flush;
            _counter = 0;
          }
        }
      } else {
        if (_counter != -ImmutableCollection.asyncCounter) {
          flush;
          _counter = 0;
        }
      }
    }
  }

  /// Safe. Fast if the iterable is an IList.
  IList._(Iterable<T> iterable, {@required this.config})
      : assert(config != null),
        _l = iterable is IList<T>
            ? iterable._l
            : iterable == null
                ? LFlat.empty<T>()
                : LFlat<T>(iterable);

  /// Unsafe.
  IList._unsafe(this._l, {@required this.config}) : assert(config != null);

  /// Unsafe.
  IList._unsafeFromList(List<T> list, {@required this.config})
      : assert(config != null),
        _l = (list == null) ? LFlat.empty<T>() : LFlat<T>.unsafe(list);

  /// Creates a list with `identityEquals` (compares the internals by `identity`).
  IList<T> get withIdentityEquals =>
      config.isDeepEquals ? IList._unsafe(_l, config: config.copyWith(isDeepEquals: false)) : this;

  /// Creates a list with `deepEquals` (compares all list items by equality).
  IList<T> get withDeepEquals =>
      config.isDeepEquals ? this : IList._unsafe(_l, config: config.copyWith(isDeepEquals: true));

  bool get isDeepEquals => config.isDeepEquals;

  bool get isIdentityEquals => !config.isDeepEquals;

  /// Unlocks the list, returning a regular (mutable, growable) [List]. This
  /// list is "safe", in the sense that is independent from the original [IList].
  List<T> get unlock => _l.unlock;

  /// Unlocks the list, returning a safe, unmodifiable (immutable) [List] view.
  /// The word "view" means the list is backed by the original [IList].
  /// Using this is very fast, since it makes no copies of the [IList] items.
  /// However, if you try to use methods that modify the list, like [add],
  /// it will throw an [UnsupportedError].
  /// It is also very fast to lock this list back into an [IList].
  List<T> get unlockView => UnmodifiableListView(this);

  /// Unlocks the list, returning a safe, modifiable (mutable) [List].
  /// Using this is very fast at first, since it makes no copies of the [IList]
  /// items. However, if and only if you use a method that mutates the list,
  /// like [add], it will unlock internally (make a copy of all IList items). This is
  /// transparent to you, and will happen at most only once. In other words,
  /// it will unlock the IList, lazily, only if necessary.
  /// If you never mutate the list, it will be very fast to lock this list
  /// back into an [IList].
  List<T> get unlockLazy => ModifiableListView(this);

  @override
  Iterator<T> get iterator => _l.iterator;

  @override
  bool get isEmpty => _l.isEmpty;

  @override
  bool get isNotEmpty => !isEmpty;

  /// If [isDeepEquals] configuration is true:
  /// Will return true only if the list items are equal (and in the same order),
  /// and the list configurations are equal. This may be slow for very
  /// large lists, since it compares each item, one by one.
  ///
  /// If [isDeepEquals] configuration is false:
  /// Will return true only if the lists internals are the same instances
  /// (comparing by identity). This will be fast even for very large lists,
  /// since it doesn't compare each item.
  /// Note: This is not the same as `identical(list1, list2)` since it doesn't
  /// compare the lists themselves, but their internal state. Comparing the
  /// internal state is better, because it will return true more often.
  ///
  @override
  bool operator ==(Object other) => (other is IList<T>)
      ? isDeepEquals
          ? equalItemsAndConfig(other)
          : same(other)
      : false;

  /// Will return true only if the IList items are equal to the iterable items,
  /// and in the same order. This may be slow for very large lists, since it
  /// compares each item, one by one. You can compare the list with ordered
  /// sets, but unordered sets will throw a `StateError`. To compare the IList
  /// with unordered sets, try method [unorderedEqualItems].
  @override
  bool equalItems(covariant Iterable<T> other) {
    if (identical(this, other)) return true;

    if (other is IList<T>) {
      if (_isUnequalByHashCode(other)) return false;
      return (flush._l as LFlat<T>).deepListEquals(other.flush._l as LFlat<T>);
    }

    if (other is List<T>) return const ListEquality().equals(UnmodifiableListView(this), other);

    if (other is HashSet || other is ISet) throw StateError("Can't compare to unordered set.");

    return const IterableEquality().equals(_l, other);
  }

  /// Will return true only if the IList and the iterable items have the same number of elements,
  /// and the elements of the IList can be paired with the elements of the iterable, so that each
  /// pair is equal. This may be slow for very large lists, since it compares each item,
  /// one by one.
  bool unorderedEqualItems(covariant Iterable<T> other) {
    if (identical(this, other) || (other is IList<T> && same(other))) return true;
    return const UnorderedIterableEquality().equals(_l, other);
  }

  /// Will return true only if the list items are equal and in the same order,
  /// and the list configurations are equal. This may be slow for very
  /// large lists, since it compares each item, one by one.
  @override
  bool equalItemsAndConfig(IList<T> other) {
    if (identical(this, other)) return true;

    // Objects with different hashCodes are not equal.
    if (_isUnequalByHashCode(other)) return false;

    return runtimeType == other.runtimeType &&
        config == other.config &&
        (identical(_l, other._l) ||
            (flush._l as LFlat<T>).deepListEquals(other.flush._l as LFlat<T>));
  }

  /// Return true if other is null or the cached hashCodes proves the
  /// collections are NOT equal.
  /// Explanation: Objects with different hashCodes are not equal. However,
  /// if the hashCodes are the same, then nothing can be said about the equality.
  /// Note: We use the CACHED hashCodes. If any of the hashCodes is null it
  /// means we don't have this information yet, and we don't calculate it.
  bool _isUnequalByHashCode(IList<T> other) {
    return (other == null) ||
        (_hashCode != null && other._hashCode != null && _hashCode != other._hashCode);
  }

  /// Will return `true` only if the lists internals are the same instances
  /// (comparing by identity). This will be fast even for very large lists,
  /// since it doesn't compare each item.
  /// Note: This is not the same as `identical(list1, list2)` since it doesn't
  /// compare the lists themselves, but their internal state. Comparing the
  /// internal state is better, because it will return `true` more often.
  @override
  bool same(IList<T> other) => identical(_l, other._l) && (config == other.config);

  // HashCode cache. Must be null if hashCode is not cached.
  int _hashCode;

  @override
  int get hashCode {
    if (_hashCode != null) return _hashCode;

    var hashCode = isDeepEquals
        ? (flush._l as LFlat<T>).deepListHashcode() ^ config.hashCode
        : identityHashCode(_l) ^ config.hashCode;

    if (config.cacheHashCode) _hashCode = hashCode;

    return hashCode;
  }

  /// Flushes the list, if necessary. Chainable method.
  /// If the list is already flushed, don't do anything.
  @override
  IList<T> get flush {
    if (!isFlushed) {
      // Flushes the original _l because maybe it's used elsewhere.
      // Or maybe it was flushed already, and we can use it as is.
      _l = LFlat<T>.unsafe(_l.getFlushed);
      _counter = 0;
    }
    return this;
  }

  /// Whether this list is already flushed or not.
  @override
  bool get isFlushed => _l is LFlat;

  /// Return a new list with [item] added to the end of the current list,
  /// (thus extending the length by one).
  IList<T> add(T item) {
    var result = IList<T>._unsafe(_l.add(item), config: config);

    // A list created with `add` has a larger counter than its source list.
    // This improves the order in which lists are flushed.
    // If the outer list is used, it will be flushed before the source list.
    // If the source list is not used directly, it will not flush
    // unnecessarily, and also may be garbage collected.
    result._counter = _counter + 1;

    return result;
  }

  /// Returns a new list with all [items] added to the end of the current list,
  /// (thus extending the length by the length of items).
  IList<T> addAll(Iterable<T> items) {
    var result = IList<T>._unsafe(_l.addAll(items), config: config);

    // A list created with `addAll` has a larger counter than both its source
    // lists. This improves the order in which lists are flushed.
    // If the outer list is used, it will be flushed before the source lists.
    // If the source lists are not used directly, they will not flush
    // unnecessarily, and also may be garbage collected.
    result._counter = max(_counter, ((items is IList<T>) ? items._counter : 0)) + 1;

    return result;
  }

  /// Removes the first occurrence of [item] from this list.
  ///
  /// ```dart
  /// IList<String> parts = ["head", "shoulders", "knees", "toes"].lock;
  /// parts.remove("head");
  /// parts.join(", ");     // "shoulders, knees, toes"
  /// ```
  ///
  /// The method has no effect if [item] was not in the list.
  ///
  IList<T> remove(T item) {
    final L<T> result = _l.remove(item);
    return identical(result, _l) ? this : IList<T>._unsafe(result, config: config);
  }

  /// Removes all occurrences of all [items] from this list.
  /// Same as calling [removeMany] for each item in [items].
  ///
  /// The method has no effect if [item] was not in the list.
  ///
  IList<T> removeAll(Iterable<T> items) {
    final L<T> result = _l.removeAll(items);
    return identical(result, _l) ? this : IList<T>._unsafe(result, config: config);
  }

  /// Removes all occurrences of [item] from this list.
  ///
  /// ```dart
  /// IList<String> parts = ["head", "shoulders", "knees", "head", "toes"].lock;
  /// parts.removeMany("head");
  /// parts.join(", ");     // "shoulders, knees, toes"
  /// ```
  ///
  /// The method has no effect if [item] was not in the list.
  ///
  IList<T> removeMany(T item) {
    final L<T> result = _l.removeMany(item);
    return identical(result, _l) ? this : IList<T>._unsafe(result, config: config);
  }

  /// Removes all nulls from this list.
  IList<T> removeNulls() => removeAll([null]);

  /// Removes duplicates (but keeps items which appear only
  /// once, plus the first time other items appear).
  IList<T> removeDuplicates() {
    LinkedHashSet<T> set = _l.toLinkedHashSet();
    return IList<T>.withConfig(set, config);
  }

  /// Removes duplicates (but keeps items which appear only
  /// once, plus the first time other items appear).
  IList<T> removeNullsAndDuplicates() {
    LinkedHashSet<T> set = _l.toLinkedHashSet();
    set.remove(null);
    return IList<T>.withConfig(set, config);
  }

  /// Removes the element, if it exists in the list.
  /// Otherwise, adds it to the list.
  IList<T> toggle(T element) => contains(element) ? remove(element) : add(element);

  T operator [](int index) {
    _count();
    return _l[index];
  }

  @override
  bool any(bool Function(T) test) {
    _count();
    return _l.any(test);
  }

  @override
  IList<R> cast<R>() {
    var result = _l.cast<R>();
    return (result is L<R>)
        ? IList._unsafe(result, config: ConfigList(isDeepEquals: config.isDeepEquals))
        : IList._(result, config: ConfigList(isDeepEquals: config.isDeepEquals));
  }

  @override
  bool contains(Object element) {
    _count();
    return _l.contains(element);
  }

  @override
  T elementAt(int index) {
    _count();
    return _l[index];
  }

  @override
  bool every(bool Function(T) test) {
    _count();
    return _l.every(test);
  }

  @override
  IList<E> expand<E>(Iterable<E> Function(T) f, {ConfigList config}) =>
      IList._(_l.expand(f), config: config ?? (T == E ? this.config : defaultConfig));

  @override
  int get length {
    final int length = _l.length;

    /// Optimization: Flushes the list, if free.
    if (length == 0 && _l is! LFlat)
      _l = LFlat.empty<T>();
    else
      _count();

    return length;
  }

  /// Returns `true` if the given index is valid (between 0 and length-1).
  bool inRange(int index) => index >= 0 && index < length;

  /// Returns the first element.
  /// Throws a [StateError] if the list is empty.
  @override
  T get first {
    _count();
    return _l.first;
  }

  /// Returns the last element.
  /// Throws a [StateError] if the list is empty.
  @override
  T get last {
    _count();
    return _l.last;
  }

  /// Checks that this iterable has only one element, and returns that element.
  /// Throws a [StateError] if the list is empty or has more than one element.
  @override
  T get single => _l.single;

  /// Returns the first element, or `null` if the list is empty.
  T get firstOrNull => firstOr(null);

  /// Returns the last element, or `null` if the list is empty.
  T get lastOrNull => lastOr(null);

  /// Checks that the list has only one element, and returns that element.
  /// Return `null` if the list is empty or has more than one element.
  T get singleOrNull => singleOr(null);

  /// Returns the first element, or [orElse] if the list is empty.
  T firstOr(T orElse) => isEmpty ? orElse : first;

  /// Returns the last element, or [orElse] if the list is empty.
  T lastOr(T orElse) => isEmpty ? orElse : last;

  /// Checks if the list has only one element, and returns that element.
  /// Return `null` if the list is empty or has more than one element.
  T singleOr(T orElse) => (length != 1) ? orElse : single;

  @override
  T firstWhere(bool Function(T) test, {T Function() orElse}) {
    _count();
    return _l.firstWhere(test, orElse: orElse);
  }

  @override
  E fold<E>(E initialValue, E Function(E previousValue, T element) combine) {
    _count();
    return _l.fold(initialValue, combine);
  }

  @override
  IList<T> followedBy(Iterable<T> other) => IList._(_l.followedBy(other), config: config);

  @override
  void forEach(void Function(T element) f) {
    _count();
    _l.forEach(f);
  }

  @override
  String join([String separator = ""]) => _l.join(separator);

  @override
  T lastWhere(bool Function(T element) test, {T Function() orElse}) {
    _count();
    return _l.lastWhere(test, orElse: orElse);
  }

  @override
  IList<E> map<E>(E Function(T element) f, {ConfigList config}) {
    _count();
    return IList._(_l.map(f), config: config ?? (T == E ? this.config : defaultConfig));
  }

  @override
  T reduce(T Function(T value, T element) combine) {
    _count();
    return _l.reduce(combine);
  }

  @override
  T singleWhere(bool Function(T element) test, {T Function() orElse}) {
    _count();
    return _l.singleWhere(test, orElse: orElse);
  }

  @override
  IList<T> skip(int count) => IList._(_l.skip(count), config: config);

  @override
  IList<T> skipWhile(bool Function(T value) test) => IList._(_l.skipWhile(test), config: config);

  @override
  IList<T> take(int count) => IList._(_l.take(count), config: config);

  @override
  IList<T> takeWhile(bool Function(T value) test) => IList._(_l.takeWhile(test), config: config);

  @override
  IList<T> where(bool Function(T element) test) => IList._(_l.where(test), config: config);

  @override
  IList<E> whereType<E>() => IList._(_l.whereType<E>(), config: config);

  /// If the list has more than `maxLength` elements, remove the last elements
  /// so it remains with only `maxLength` elements. If the list has `maxLength`
  /// or less elements, doesn't change anything. If you want, you can provide a
  /// [priority] comparator, such as the elements to be removed are the ones
  /// that would be in the end of a list sorted with this comparator (the order
  /// of the remaining elements won't change).
  IList<T> maxLength(
    int maxLength, {
    int Function(T a, T b) priority,
  }) {
    var originalLength = length;
    if (originalLength <= maxLength)
      return this;
    else if (priority == null)
      return IList._unsafe(_l.maxLength(maxLength), config: config);
    else {
      List<T> toBeRemovedFromEnd = unlock..sort(priority);
      toBeRemovedFromEnd = toBeRemovedFromEnd.sublist(maxLength);
      var result = <T>[];
      for (int i = originalLength - 1; i >= 0; i--) {
        var item = this[i];
        if (!toBeRemovedFromEnd.contains(item))
          result.add(item);
        else
          toBeRemovedFromEnd.remove(item);
      }
      return IList(result.reversed);
    }
  }

  /// Sorts this list according to the order specified by the [compare] function.
  ///
  /// The [compare] function must act as a [Comparator].
  ///
  ///     IList<String> numbers = ['two', 'three', 'four'].lock;
  ///     // Sort from shortest to longest.
  ///     numbers = numbers.sort((a, b) => a.length.compareTo(b.length));
  ///     print(numbers);  // [two, four, three]
  ///
  /// The default List implementations use [Comparable.compare] if
  /// [compare] is omitted.
  ///
  ///     IList<int> nums = [13, 2, -11].lock;
  ///     nums = nums.sort();
  ///     print(nums);  // [-11, 2, 13]
  ///
  /// A [Comparator] may compare objects as equal (return zero), even if they
  /// are distinct objects.
  /// The sort function is not guaranteed to be stable, so distinct objects
  /// that compare as equal may occur in any order in the result:
  ///
  ///     IList<String> numbers = ['one', 'two', 'three', 'four'].lock;
  ///     numbers = numbers.sort((a, b) => a.length.compareTo(b.length));
  ///     print(numbers);  // [one, two, four, three] OR [two, one, four, three]
  ///
  IList<T> sort([int Function(T a, T b) compare]) =>
      IList._unsafe(_l.sort(compare), config: config);

  /// Sorts this list according to the order specified by the [compare] function.
  ///
  /// This is similar to [sort], but uses a [merge sort algorithm](https://en.wikipedia.org/wiki/Merge_sort).
  ///
  /// On contrary to [sort], [sortOrdered] is stable, meaning distinct objects
  /// that compare as equal end up in the same order as they started in.
  ///
  /// ```dart
  /// IList<String> numbers = ['one', 'two', 'three', 'four'].lock;
  /// numbers = numbers.sort((a, b) => a.length.compareTo(b.length));
  /// print(numbers);  // [one, two, four, three]
  /// ```
  IList<T> sortOrdered([int Function(T a, T b) compare]) =>
      IList._unsafe(_l.sortOrdered(compare), config: config);

  /// Sorts this list according to the order specified by the [ordering] iterable.
  /// Elements which don't appear in [ordering] will be included in the end, in no particular order.
  /// Note: This is not very efficient. Only use for a small number of elements.
  IList<T> sortLike(Iterable<T> ordering) => IList._unsafe(_l.sortLike(ordering), config: config);

  /// Divides the list into two.
  /// The first one contains all items which satisfy the provided [test].
  /// The last one contains all the other items.
  /// The relative order of the items will be maintained.
  IListOf2<IList<T>> divideIn2(bool Function(T item) test) {
    List<T> first = [];
    List<T> last = [];
    for (T item in this) {
      if (test(item))
        first.add(item);
      else
        last.add(item);
    }
    return IListOf2(
      IList._unsafeFromList(first, config: config),
      IList._unsafeFromList(last, config: config),
    );
  }

  /// Moves all items that satisfy the provided [test] to the end of the list.
  /// Keeps the relative order of the moved items.
  IList<T> whereMoveToTheEnd(bool Function(T item) test) {
    IListOf2<IList<T>> lists = divideIn2(test);
    return lists.last + lists.first;
  }

  /// Moves all items that satisfy the provided [test] to the start of the list.
  /// Keeps the relative order of the moved items.
  IList<T> whereMoveToTheStart(bool Function(T item) test) {
    IListOf2<IList<T>> lists = divideIn2(test);
    return lists.first + lists.last;
  }

  @override
  List<T> toList({bool growable = true}) {
    _count();
    return _l.toList(growable: growable);
  }

  @override
  Set<T> toSet() {
    _count();
    return _l.toSet();
  }

  @override
  String toString() => "[${_l.join(", ")}]";

  /// Returns the concatenation of this list and [other].
  /// Returns a new list containing the elements of this list followed by
  /// the elements of [other].
  IList<T> operator +(Iterable<T> other) => addAll(other);

  /// Returns an [IMap] view of this list.
  /// The map uses the indices of this list as keys and the corresponding objects
  /// as values. The `Map.keys` [Iterable] iterates the indices of this list
  /// in numerical order.
  ///
  /// ```dart
  /// final IList<String> words = ['hel', 'lo', 'there'].lock;
  /// final IMap<int, String> imap = words.asMap();
  /// print(imap[0] + imap[1]); // Prints 'hello';
  /// imap.keys.toList(); // [0, 1, 2, 3]
  /// ```
  IMap<int, T> asMap() {
    _count();
    return IMap<int, T>(UnmodifiableListView(this).asMap());
  }

  /// Returns an empty list with the same configuration.
  IList<T> clear() => empty<T>(config);

  /// Returns the index of the first [element] in the list.
  ///
  /// Searches the list from index [start] to the end of the list.
  /// The first time an object [:o:] is encountered so that [:o == element:],
  /// the index of [:o:] is returned.
  ///
  /// If [start] is not provided, this method searches from the start of the list.
  ///
  /// ```dart
  /// final IList<String> notes = ['do', 're', 'mi', 're'].lock;
  /// notes.indexOf('re');    // 1
  /// notes.indexOf('re', 2); // 3
  /// ```
  ///
  /// Returns -1 if [element] is not found.
  ///
  /// ```dart
  /// notes.indexOf('fa');    // -1
  /// ```
  int indexOf(T element, [int start = 0]) {
    _count();
    start ??= 0;
    var _length = length;
    if (start < 0 || start >= _length)
      throw ArgumentError.value(start, "index", "Index out of range");
    for (int i = start; i <= _length - 1; i++) if (this[i] == element) return i;
    return -1;
  }

  /// This is the equivalent to `void operator []=(int index, T value);`
  /// Sets the value at the given [index] in the list to [value]
  /// or throws a [RangeError] if [index] is out of bounds.
  ///
  IList<T> put(int index, T value) {
    _count();
    // TODO: Still need to implement efficiently.
    var list = toList(growable: false);
    list[index] = value;
    return IList._unsafeFromList(list, config: config);
  }

  /// Finds the first occurrence of [from], and replace it with [to].
  IList<T> replaceFirst({@required T from, @required T to}) {
    var index = indexOf(from);
    return (index == -1) ? this : put(index, to);
  }

  /// Finds all occurrences of [from], and replace them with [to].
  IList<T> replaceAll({@required T from, @required T to}) =>
      map((element) => (element == from) ? to : element);

  /// Finds the first item that satisfies the provided [test],
  /// and replace it with [to]. If [addIfNotFound] is false,
  /// return the unchanged list if no item satisfies the [test].
  /// If [addIfNotFound] is true, add the item to the end of the list
  /// if no item satisfies the [test].
  IList<T> replaceFirstWhere(bool Function(T item) test, T to, {bool addIfNotFound = false}) {
    var index = indexWhere(test);
    return (index != -1)
        ? put(index, to)
        : addIfNotFound
            ? add(to)
            : this;
  }

  /// Finds all items that satisfy the provided [test],
  /// and replace it with [to].
  IList<T> replaceAllWhere(bool Function(T element) test, T to) =>
      map((element) => test(element) ? to : element);

  /// Allows for complex processing of a list.
  ///
  /// Iterates through each item. If the item satisfies the provided [test],
  /// replace it with applying [convert]. Otherwise, keep the item unchanged.
  /// If [test] is not provided, it will apply [convert] to all items.
  ///
  /// Function [convert] can:
  ///
  /// - Keep the item unchanged by returning `null`.
  /// - Remove an item by returning an empty iterable.
  /// - Convert an item to a single item by returning an iterable with an item.
  /// - Convert an item to many items, by returning an iterable with multiple
  /// items.
  ///
  /// If no items satisfy the [test], or if [convert] kept items unchanged,
  /// [process] will return the same list instance.
  ///
  IList<T> process({
    bool Function(IList<T> list, int index, T item) test,
    @required Iterable<T> Function(IList<T> list, int index, T item) convert,
  }) {
    assert(convert != null);
    // ---

    bool any = false;
    List<T> result = [];
    int _length = length;
    for (int index = 0; index < _length; index++) {
      T item = this[index];
      var satisfiesTest = (test == null) ? true : test(this, index, item);
      if (!satisfiesTest)
        result.add(item);
      else {
        var converted = convert(this, index, item);

        // Keep the item unchanged by returning `null`.
        if (converted == null) {
          result.add(item);
        }
        // Remove an item by returning an empty iterable.
        else if (converted.isEmpty) {
          any = true;
        }
        // Convert an item to a single item by returning an iterable with an item.
        else if (converted.length == 1) {
          var newItem = converted.first;
          result.add(newItem);
          if (!identical(item, newItem)) any = true;
        }
        // Convert an item to many items, by returning an iterable with multiple
        else {
          result.addAll(converted);
          any = true;
        }
      }
    }
    return any ? IList._unsafeFromList(result, config: config) : this;
  }

  /// Returns the first index in the list that satisfies the provided [test].
  ///
  /// Searches the list from index [start] to the end of the list.
  /// The first time an object `o` is encountered so that `test(o)` is true,
  /// the index of `o` is returned.
  ///
  /// ```dart
  /// final IList<String> notes = ['do', 're', 'mi', 're'].lock;
  /// notes.indexWhere((note) => note.startsWith('r'));       // 1
  /// notes.indexWhere((note) => note.startsWith('r'), 2);    // 3
  /// ```
  ///
  /// Returns -1 if [element] is not found.
  ///
  /// ```dart
  /// notes.indexWhere((note) => note.startsWith('k'));       // -1
  /// ```
  int indexWhere(bool Function(T element) test, [int start = 0]) {
    _count();
    start ??= 0;
    var _length = length;
    if (start < 0 || start >= _length)
      throw ArgumentError.value(start, "index", "Index out of range");
    for (int i = start; i <= _length - 1; i++) if (test(this[i])) return i;
    return -1;
  }

  /// Returns the last index of [element] in this list.
  ///
  /// Searches the list backwards from index [start] to 0.
  ///
  /// The first time an object [:o:] is encountered so that [:o == element:],
  /// the index of [:o:] is returned.
  ///
  /// ```dart
  /// final IList<String> notes = ['do', 're', 'mi', 're'].lock;
  /// notes.lastIndexOf('re', 2); // 1
  /// ```
  ///
  /// If [start] is not provided, this method searches from the end of the list.
  ///
  /// ```dart
  /// notes.lastIndexOf('re');    // 3
  /// ```
  ///
  /// Returns -1 if [element] is not found.
  ///
  /// ```dart
  /// notes.lastIndexOf('fa');    // -1
  /// ```
  int lastIndexOf(T element, [int start]) {
    _count();
    var _length = length;
    start ??= _length;
    if (start < 0) throw ArgumentError.value(start, "index", "Index out of range");
    for (int i = min(start, _length - 1); i >= 0; i--) if (this[i] == element) return i;
    return -1;
  }

  /// Returns the last index in the list that satisfies the provided [test].
  ///
  /// Searches the list from index [start] to 0.
  /// The first time an object `o` is encountered so that `test(o)` is true,
  /// the index of `o` is returned.
  /// If [start] is omitted, it defaults to the [length] of the list.
  ///
  /// ```dart
  /// final IList<String> notes = ['do', 're', 'mi', 're'].lock;
  /// notes.lastIndexWhere((note) => note.startsWith('r'));       // 3
  /// notes.lastIndexWhere((note) => note.startsWith('r'), 2);    // 1
  /// ```
  ///
  /// Returns -1 if [element] is not found.
  ///
  /// ```dart
  /// notes.lastIndexWhere((note) => note.startsWith('k'));       // -1
  /// ```
  int lastIndexWhere(bool Function(T element) test, [int start]) {
    _count();
    var _length = length;
    start ??= _length;
    if (start < 0) throw ArgumentError.value(start, "index", "Index out of range");
    for (int i = min(start, _length - 1); i >= 0; i--) if (test(this[i])) return i;
    return -1;
  }

  /// Removes the objects in the range [start] inclusive to [end] exclusive
  /// and inserts the contents of [replacement] in its place.
  ///
  /// ```dart
  /// final IList<int> ilist = [1, 2, 3, 4, 5].lock;
  /// ilist.replaceRange(1, 4, [6, 7]).join(', '); // '1, 6, 7, 5'
  /// ```
  ///
  /// The provided range, given by [start] and [end], must be valid.
  /// A range from [start] to [end] is valid if `0 <= start <= end <= len`, where
  /// `len` is this list's `length`. The range starts at `start` and has length
  /// `end - start`. An empty range (with `end == start`) is valid.
  ///
  /// This method does not work on fixed-length lists, even when [replacement]
  /// has the same number of elements as the replaced range. In that case use
  /// [setRange] instead.
  ///
  IList<T> replaceRange(int start, int end, Iterable<T> replacement) {
    // TODO: Still need to implement efficiently.
    return IList._unsafeFromList(toList(growable: true)..replaceRange(start, end, replacement),
        config: config);
  }

  /// Sets the objects in the range [start] inclusive to [end] exclusive
  /// to the given [fillValue].
  ///
  /// The provided range, given by [start] and [end], must be valid.
  /// A range from [start] to [end] is valid if `0 <= start <= end <= len`, where
  /// `len` is this list's `length`. The range starts at `start` and has length
  /// `end - start`. An empty range (with `end == start`) is valid.
  ///
  /// Example with [List]:
  ///
  /// ```dart
  /// final List<int> list = List(3);
  /// list.fillRange(0, 2, 1);
  /// print(list);  // [1, 1, null]
  /// ```
  ///
  /// Example with [IList]:
  ///
  /// ```dart
  /// final IList<int> ilist = IList();
  /// ilist.fillRange(0, 2, 1);
  /// print(ilist); // [1, 1, null]
  /// ```
  ///
  /// If the element type is not nullable, omitting [fillValue] or passing `null`
  /// as [fillValue] will make the `fillRange` fail.
  ///
  IList<T> fillRange(int start, int end, [T fillValue]) {
    // TODO: Still need to implement efficiently.
    return IList._unsafeFromList(toList(growable: false)..fillRange(start, end, fillValue),
        config: config);
  }

  /// Returns an [Iterable] that iterates over the objects in the range
  /// [start] inclusive to [end] exclusive.
  ///
  /// The provided range, given by [start] and [end], must be valid at the time
  /// of the call.
  ///
  /// A range from [start] to [end] is valid if `0 <= start <= end <= len`, where
  /// `len` is this list's `length`. The range starts at `start` and has length
  /// `end - start`. An empty range (with `end == start`) is valid.
  ///
  /// The returned [Iterable] behaves like `skip(start).take(end - start)`.
  /// That is, it does *not* throw if this list changes size.
  ///
  /// ```dart
  /// final IList<String> colors = ['red', 'green', 'blue', 'orange', 'pink'].lock;
  /// final Iterable<String> range = colors.getRange(1, 4);
  /// range.join(', ');  // 'green, blue, orange'
  /// colors.length = 3;
  /// range.join(', ');  // 'green, blue'
  /// ```
  Iterable<T> getRange(int start, int end) {
    // TODO: Still need to implement efficiently.
    return toList(growable: false).getRange(start, end);
  }

  /// Returns a new list containing the elements between [start] and [end].
  ///
  /// The new list is a `List<E>` containing the elements of this list at
  /// positions greater than or equal to [start] and less than [end] in the same
  /// order as they occur in this list.
  ///
  /// ```dart
  /// final IList<String> colors = ["red", "green", "blue", "orange", "pink"].lock;
  /// print(colors.sublist(1, 3)); // [green, blue]
  /// ```
  ///
  /// If [end] is omitted, it defaults to the [length] of this list.
  ///
  /// ```dart
  /// print(colors.sublist(1));    // [green, blue, orange, pink]
  /// ```
  ///
  /// The `start` and `end` positions must satisfy the relations
  /// 0 ≤ `start` ≤ `end` ≤ `this.length`
  /// If `end` is equal to `start`, then the returned list is empty.
  IList<T> sublist(int start, [int end]) {
    // TODO: Still need to implement efficiently.
    return IList._unsafeFromList(toList(growable: false).sublist(start, end), config: config);
  }

  /// Inserts the object at position [index] in this list.
  ///
  /// This increases the length of the list by one and shifts all objects
  /// at or after the index towards the end of the list.
  ///
  /// The list must be growable.
  /// The [index] value must be non-negative and no greater than [length].
  IList<T> insert(int index, T element) {
    // TODO: Still need to implement efficiently.
    return IList._unsafeFromList(toList(growable: true)..insert(index, element), config: config);
  }

  /// Inserts all objects of [iterable] at position [index] in this list.
  ///
  /// This increases the length of the list by the length of [iterable] and
  /// shifts all later objects towards the end of the list.
  ///
  /// The list must be growable.
  /// The [index] value must be non-negative and no greater than [length].
  IList<T> insertAll(int index, Iterable<T> iterable) {
    // TODO: Still need to implement efficiently.
    return IList._unsafeFromList(toList(growable: true)..insertAll(index, iterable),
        config: config);
  }

  /// Removes the object at position [index] from this list.
  ///
  /// This method reduces the length of `this` by one and moves all later objects
  /// down by one position.
  ///
  /// Returns the removed object.
  ///
  /// The [index] must be in the range `0 ≤ index < length`.
  ///
  /// If you want to recover the removed item, you can pass a mutable [removedItem].
  IList<T> removeAt(int index, [Output<T> removedItem]) {
    // TODO: Still need to implement efficiently.
    var list = toList(growable: true);
    var value = list.removeAt(index);
    removedItem?.set(value);
    return IList._unsafeFromList(list, config: config);
  }

  /// Pops and returns the last object in this list.
  ///
  /// The list must not be empty.
  ///
  /// If you want to recover the removed item, you can pass a mutable [removedItem].
  IList<T> removeLast([Output<T> removedItem]) {
    return removeAt(length - 1, removedItem);
  }

  /// Removes the objects in the range [start] inclusive to [end] exclusive.
  ///
  /// The provided range, given by [start] and [end], must be valid.
  /// A range from [start] to [end] is valid if `0 <= start <= end <= len`, where
  /// `len` is this list's `length`. The range starts at `start` and has length
  /// `end - start`. An empty range (with `end == start`) is valid.
  ///
  IList<T> removeRange(int start, int end) {
    // TODO: Still need to implement efficiently.
    var list = toList(growable: true);
    list.removeRange(start, end);
    return IList._unsafeFromList(list, config: config);
  }

  /// Removes all objects from this list that satisfy [test].
  ///
  /// An object [:o:] satisfies [test] if [:test(o):] is true.
  ///
  /// ```dart
  /// final IList<String> numbers = ['one', 'two', 'three', 'four'].lock;
  /// final IList<String> newNumbers = numbers.removeWhere((item) => item.length == 3);
  /// newNumbers.join(', '); // 'three, four'
  /// ```
  IList<T> removeWhere(bool Function(T element) test) {
    // TODO: Still need to implement efficiently.
    var list = toList(growable: true);
    list.removeWhere(test);
    return IList._unsafeFromList(list, config: config);
  }

  /// Removes all objects from this list that fail to satisfy [test].
  ///
  /// An object [:o:] satisfies [test] if [:test(o):] is true.
  ///
  /// ```dart
  /// final IList<String> numbers = ['one', 'two', 'three', 'four'].lock;
  /// final IList<String> newNumbers = numbers.retainWhere((item) => item.length == 3);
  /// newNumbers.join(', '); // 'one, two'
  /// ```
  IList<T> retainWhere(bool Function(T element) test) {
    // TODO: Still need to implement efficiently.
    var list = toList(growable: true);
    list.retainWhere(test);
    return IList._unsafeFromList(list, config: config);
  }

  /// Returns an [Iterable] of the objects in this list in reverse order.
  IList<T> get reversed {
    // TODO: Still need to implement efficiently.
    var list = UnmodifiableListView(this).reversed;
    return IList.withConfig(list, config);
  }

  /// Overwrites objects of `this` with the objects of [iterable], starting
  /// at position [index] in this list.
  ///
  /// ```dart
  /// final IList<String> ilist = ['a', 'b', 'c'].lock;
  /// ilist.setAll(1, ['bee', 'sea']).join(', '); // 'a, bee, sea'
  /// ```
  ///
  /// This operation does not increase the length of `this`.
  ///
  /// The [index] must be non-negative and no greater than [length].
  ///
  /// The [iterable] must not have more elements than what can fit from [index]
  /// to [length].
  ///
  /// If `iterable` is based on this list, its values may change /during/ the
  /// `setAll` operation.
  IList<T> setAll(int index, Iterable<T> iterable) {
    // TODO: Still need to implement efficiently.
    var list = toList(growable: true);
    list.setAll(index, iterable);
    return IList._unsafeFromList(list, config: config);
  }

  /// Copies the objects of [iterable], skipping [skipCount] objects first,
  /// into the range [start], inclusive, to [end], exclusive, of the list.
  ///
  /// ```dart
  /// final IList<int> iList1 = [1, 2, 3, 4].lock;
  /// final IList<int> iList2 = [5, 6, 7, 8, 9].lock;
  /// // Copies the 4th and 5th items in iList2 as the 2nd and 3rd items of iList1.
  /// iList1.setRange(1, 3, iList2, 3).join(', '); // '1, 8, 9, 4'
  /// ```
  ///
  /// The provided range, given by [start] and [end], must be valid.
  /// A range from [start] to [end] is valid if `0 <= start <= end <= len`, where
  /// `len` is this list's `length`. The range starts at `start` and has length
  /// `end - start`. An empty range (with `end == start`) is valid.
  ///
  /// The [iterable] must have enough objects to fill the range from `start`
  /// to `end` after skipping [skipCount] objects.
  ///
  /// If `iterable` is this list, the operation copies the elements
  /// originally in the range from `skipCount` to `skipCount + (end - start)` to
  /// the range `start` to `end`, even if the two ranges overlap.
  ///
  /// If `iterable` depends on this list in some other way, no guarantees are
  /// made.
  ///
  IList<T> setRange(int start, int end, Iterable<T> iterable, [int skipCount = 0]) {
    // TODO: Still need to implement efficiently.
    var list = toList(growable: true);
    list.setRange(start, end, iterable, skipCount);
    return IList._unsafeFromList(list, config: config);
  }

  /// Shuffles the elements of this list randomly.
  IList<T> shuffle([Random random]) =>
      IList._unsafeFromList(toList()..shuffle(random), config: config);
}

// /////////////////////////////////////////////////////////////////////////////

@visibleForOverriding
abstract class L<T> implements Iterable<T> {
  //

  /// The [L] class provides the default fallback methods of `Iterable`, but
  /// ideally all of its methods are implemented in all of its subclasses.
  /// Note these fallback methods need to calculate the flushed list, but
  /// because that's immutable, we cache it.
  List<T> _flushed;

  /// Returns the flushed list (flushes it only once).
  /// It is an error to use the flushed list outside of the [L] class.
  List<T> get getFlushed {
    _flushed ??= unlock;
    return _flushed;
  }

  /// Returns a regular Dart (mutable, growable) List.
  List<T> get unlock => List<T>.of(this, growable: true);

  /// Returns a new `Iterator` that allows iterating the items of the [IList].
  @override
  Iterator<T> get iterator;

  L<T> add(T item) {
    return LAdd<T>(this, item);
  }

  L<T> addAll(Iterable<T> items) => LAddAll<T>(
        this,
        (items is IList<T>) ? items._l : items,
      );

  // TODO: Still need to implement efficiently.
  L<T> remove(T element) => !contains(element) ? this : LFlat<T>.unsafe(unlock..remove(element));

  L<T> removeAll(Iterable<T> elements) {
    var list = unlock;
    var originalLength = list.length;
    var set = HashSet.of(elements);
    list = unlock..removeWhere((e) => set.contains(e));
    if (list.length == originalLength) return this;
    return LFlat<T>.unsafe(list);
  }

  // TODO: Still need to implement efficiently.
  L<T> removeMany(T element) =>
      !contains(element) ? this : LFlat<T>.unsafe(unlock..removeWhere((e) => e == element));

  // TODO: Still need to implement efficiently.
  /// If the list has more than `maxLength` elements, removes the last elements so it remains
  /// with only `maxLength` elements. If the list has `maxLength` or less elements, doesn't
  /// change anything.
  L<T> maxLength(int maxLength) => maxLength < 0
      ? throw ArgumentError(maxLength)
      : length <= maxLength
          ? this
          : LFlat<T>.unsafe(unlock..length = maxLength);

  /// Sorts this list according to the order specified by the [compare] function.
  /// If [compare] is not provided, it will use the natural ordering of the type [T].
  L<T> sort([int Function(T a, T b) compare]) {
    // Explicitly sorts MapEntry (since MapEntry is not Comparable).
    if (compare == null && T == MapEntry)
      compare = (T a, T b) => (a as MapEntry).compareKeyAndValue(b as MapEntry);

    return LFlat<T>.unsafe(unlock..sort(compare ?? compareObject));
  }

  L<T> sortOrdered([int Function(T a, T b) compare]) {
    // Explicitly sorts MapEntry (since MapEntry is not Comparable).
    if (compare == null && T == MapEntry)
      compare = (T a, T b) => (a as MapEntry).compareKeyAndValue(b as MapEntry);

    return LFlat<T>.unsafe(unlock..sortOrdered(compare));
  }

  /// Sorts this list according to the order specified by the [ordering] iterable.
  /// Elements which don't appear in [ordering] will be included in the end, in no particular order.
  /// Note: This is not very efficient. Only use for a small number of elements.
  L<T> sortLike(Iterable<T> ordering) {
    assert(ordering != null);
    Set<T> orderingSet = Set.of(ordering);
    Set<T> newSet = Set.of(this);
    Set<T> intersection = orderingSet.intersection(newSet);
    Set<T> difference = newSet.difference(orderingSet);
    List<T> result = ordering.where((element) => intersection.contains(element)).toList();
    result.addAll(difference);
    return LFlat<T>.unsafe(result);
  }

  @override
  bool get isEmpty => getFlushed.isEmpty;

  @override
  bool get isNotEmpty => !isEmpty;

  @override
  bool any(bool Function(T) test) => getFlushed.any(test);

  @override
  Iterable<R> cast<R>() => getFlushed.cast<R>();

  @override
  bool contains(Object element) => getFlushed.contains(element);

  T operator [](int index) => getFlushed[index];

  @override
  T elementAt(int index) => getFlushed[index];

  @override
  bool every(bool Function(T) test) => getFlushed.every(test);

  @override
  Iterable<E> expand<E>(Iterable<E> Function(T) f) => getFlushed.expand(f);

  @override
  int get length => getFlushed.length;

  @override
  T get first => getFlushed.first;

  @override
  T get last => getFlushed.last;

  @override
  T get single => getFlushed.single;

  @override
  T firstWhere(bool Function(T) test, {T Function() orElse}) =>
      getFlushed.firstWhere(test, orElse: orElse);

  @override
  E fold<E>(E initialValue, E Function(E previousValue, T element) combine) =>
      getFlushed.fold(initialValue, combine);

  @override
  Iterable<T> followedBy(Iterable<T> other) => getFlushed.followedBy(other);

  @override
  void forEach(void Function(T element) f) => getFlushed.forEach(f);

  @override
  String join([String separator = ""]) => getFlushed.join(separator);

  @override
  T lastWhere(bool Function(T element) test, {T Function() orElse}) =>
      getFlushed.lastWhere(test, orElse: orElse);

  @override
  Iterable<E> map<E>(E Function(T element) f) => getFlushed.map(f);

  @override
  T reduce(T Function(T value, T element) combine) => getFlushed.reduce(combine);

  @override
  T singleWhere(bool Function(T element) test, {T Function() orElse}) =>
      getFlushed.singleWhere(test, orElse: orElse);

  @override
  Iterable<T> skip(int count) => getFlushed.skip(count);

  @override
  Iterable<T> skipWhile(bool Function(T value) test) => getFlushed.skipWhile(test);

  @override
  Iterable<T> take(int count) => getFlushed.take(count);

  @override
  Iterable<T> takeWhile(bool Function(T value) test) => getFlushed.takeWhile(test);

  @override
  Iterable<T> where(bool Function(T element) test) => getFlushed.where(test);

  @override
  Iterable<E> whereType<E>() => getFlushed.whereType<E>();

  @override
  List<T> toList({bool growable = true}) => List.of(this, growable: growable);

  @override
  Set<T> toSet() => Set.of(this);

  /// Ordered set.
  LinkedHashSet<T> toLinkedHashSet() => LinkedHashSet.of(this);

  /// Unordered set.
  HashSet<T> toHashSet() => HashSet.of(this);
}

// /////////////////////////////////////////////////////////////////////////////

/// Don't use this class.
@visibleForTesting
class InternalsForTestingPurposesIList {
  IList ilist;

  InternalsForTestingPurposesIList(this.ilist);

  /// To access the private counter, add this to the test file:
  ///
  /// ```dart
  /// extension TestExtension on IList {
  ///   int get counter => InternalsForTestingPurposesIList(this).counter;
  /// }
  /// ```
  int get counter => ilist._counter;
}

// /////////////////////////////////////////////////////////////////////////////<|MERGE_RESOLUTION|>--- conflicted
+++ resolved
@@ -129,14 +129,9 @@
 
   static set defaultConfig(ConfigList config) {
     if (ImmutableCollection.isConfigLocked)
-<<<<<<< HEAD
-      throw StateError("Can't change the configuration of immutable collections.");
-    _defaultConfig = config ?? const ConfigList(isDeepEquals: true);
-=======
       throw StateError(
           "Can't change the configuration of immutable collections.");
     _defaultConfig = config ?? const ConfigList();
->>>>>>> aa57d08d
   }
 
   static set flushFactor(int value) {
