import "dart:collection";

import "package:meta/meta.dart";
import "../base/configs.dart";

import "../base/hash.dart";
import "../base/immutable_collection.dart";
import "../imap/imap.dart";
import "../imap/imap_extension.dart";
import "../ilist/ilist.dart";
import "../iset/iset.dart";

/// An **immutable**, **unordered**, map of sets.
@immutable
class IMapOfSets<K, V> // ignore: must_be_immutable,
    extends ImmutableCollection<IMapOfSets<K, V>> {
  //
  static ConfigMapOfSets get defaultConfig => _defaultConfig;

  static ConfigMapOfSets _defaultConfig = const ConfigMapOfSets();

  /// Global configuration that specifies if, by default, the [IMapOfSet]s
  /// use equality or identity for their [operator ==].
  /// 
  /// By default `isDeepEquals: true` (maps of sets are compared by equality),
  /// and `sortKeys: true` and `sortValues: true` (certain map outputs are sorted).
  static set defaultConfig(ConfigMapOfSets config) {
    if (_defaultConfig == config) return;
    if (ImmutableCollection.isConfigLocked)
      throw StateError("Can't change the configuration of immutable collections.");
    _defaultConfig = config ?? const ConfigMapOfSets();
  }

  final IMap<K, ISet<V>> _mapOfSets;

  /// The map-of-sets configuration.
  final ConfigMapOfSets config;

  /// Returns this `IMapOfSets<K, V>` as an `IMap<K, ISet<V>>`.
  IMap<K, ISet<V>> asIMap() => _mapOfSets;

  /// Flushes this collection, if necessary. Chainable method.
  /// 
  /// If collection list is already flushed, don't do anything.
  /// 
  /// Note: This will flush the map and all its internal sets.
  @override
  IMapOfSets<K, V> get flush {
    _mapOfSets.flush;
    _mapOfSets.values.forEach((ISet<V> s) => s.flush);
    return this;
  }

  /// Whether this collection is already flushed or not.
  /// 
  /// Note: This will flush the map and all its internal sets.
  @override
  bool get isFlushed => _mapOfSets.isFlushed && _mapOfSets.values.every((ISet<V> s) => s.isFlushed);

  /// Returns an empty [IMapOfSets], with the given configuration. If a
  /// configuration is not provided, it will use the default configuration.
  /// 
  /// Note: If you want to create an empty immutable collection of the same
  /// type and same configuration as a source collection, simply call [clear]
  /// in the source collection.
  static IMapOfSets<K, V> empty<K, V>([ConfigMapOfSets config]) =>
      IMapOfSets<K, V>.from(null, config: config);

  factory IMapOfSets([Map<K, Iterable<V>> mapOfSets]) => //
      IMapOfSets.withConfig(mapOfSets, defaultConfig);

  factory IMapOfSets.withConfig(
    Map<K, Iterable<V>> mapOfSets,
    ConfigMapOfSets config,
  ) {
    ConfigSet configSet = config?.asConfigSet ?? ISet.defaultConfig;
    ConfigMap configMap = config?.asConfigMap ?? IMap.defaultConfig;

    return (mapOfSets == null)
        ? empty<K, V>()
        : IMapOfSets._unsafe(
            IMap.fromIterables(
              mapOfSets.keys,
              mapOfSets.values.map((value) => ISet.withConfig(value, configSet)),
              config: configMap,
            ),
            config: config ?? defaultConfig,
          );
  }

  /// Creates a map of sets instance in which the keys and values are
  /// computed from the [iterable].
  ///
  /// For each element of the [iterable] this constructor computes a key/value
  /// pair, by applying [keyMapper] and [valueMapper] respectively. When the key
  /// is new, it will be created with a set containing the value. When the key
  /// already exists, each following value will be added to the existing set.
  ///
  /// If [keyMapper] and [valueMapper] are not specified, the default is the
  /// identity function.
  ///
  static IMapOfSets<K, V> fromIterable<K, V, I>(
    Iterable<I> iterable, {
    K Function(I) keyMapper,
    V Function(I) valueMapper,
    ConfigMapOfSets config,
  }) {
    Map<K, Set<V>> map = _mutableMapOfSets<K, V, I>(
      iterable,
      keyMapper: keyMapper,
      valueMapper: valueMapper,
    );
    return IMapOfSets.withConfig(map, config);
  }

  /// If you provide [config], the map and all sets will use it.
  IMapOfSets.from(IMap<K, ISet<V>> mapOfSets, {ConfigMapOfSets config})
      : config = config ?? defaultConfig,
        _mapOfSets = (config == null)
            ? mapOfSets ?? IMap.empty<K, ISet<V>>()
            : mapOfSets?.map((key, value) => MapEntry(key, value.withConfig(config.asConfigSet)),
                    config: config.asConfigMap) ??
                IMap.empty<K, ISet<V>>(config.asConfigMap);

  IMapOfSets._unsafe(this._mapOfSets, {@required this.config});

  ConfigSet get configSet => config.asConfigSet;

  ConfigMap get configMap => config.asConfigMap;

  bool get isDeepEquals => config.isDeepEquals;

  bool get isIdentityEquals => !config.isDeepEquals;

  /// Creates a new map-of-sets with the given [config] ([ConfigMapOfSets]).
  ///
  /// To copy the config from another [IMapOfSets]:
  ///
  /// ```dart
  /// mapOfSets = mapOfSets.withConfig(other.config);
  /// ```
  ///
  /// To change the current config:
  ///
  /// ```dart
  /// mapOfSets = mapOfSets.withConfig(mapOfSets.config.copyWith(isDeepEquals: isDeepEquals));
  /// ```
  ///
  /// See also: [withIdentityEquals] and [withDeepEquals].
  ///
  IMapOfSets<K, V> withConfig(ConfigMapOfSets config) {
    assert(config != null);
    return (config == this.config) ? this : IMapOfSets._unsafe(_mapOfSets, config: config);
  }

  Map<K, Set<V>> get unlock {
    Map<K, Set<V>> result = {};
    for (MapEntry<K, ISet<V>> entry in _mapOfSets.entries) {
      result[entry.key] = entry.value.unlock;
    }
    return result;
  }

  /// The number of [keys].
  int get lengthOfKeys => _mapOfSets.length;

  /// The sum of the number of [values] of all sets.
  int get lengthOfValues => values.length;

  /// The sum of the number of unique [values] of all sets.
  int get lengthOfNonRepeatingValues => valuesAsSet.length;

  /// Return iterable of entries, where each entry is the key:set pair.
  ///
  /// For example, if the map is `{1: {a, b}, 2: {x, y}}`,
  /// it will return [(1:{a,b}), 2:{x, y}].
  Iterable<MapEntry<K, ISet<V>>> get entries => _mapOfSets.entries;

  Iterable<K> get keys => _mapOfSets.keys;

  Iterable<ISet<V>> get sets => _mapOfSets.values;

  /// Return all values of all sets, including duplicates.
  Iterable<V> get values sync* {
    for (MapEntry<K, ISet<V>> entry in _mapOfSets.entries) {
      for (V value in entry.value) {
        yield value;
      }
    }
  }

  /// Return a flattened iterable of <K, V> entries (including eventual duplicates),
  /// where each entry is a key:value pair.
  /// For example, if the map is `{1: {a, b}, 2: {x, y}}`,
  /// it will return [(1:a), (1:b), (2:x), (2:y)].
  Iterable<MapEntry<K, V>> flatten() sync* {
    for (MapEntry<K, ISet<V>> entry in _mapOfSets.entries) {
      for (V value in entry.value) {
        yield MapEntry<K, V>(entry.key, value);
      }
    }
  }

  ISet<MapEntry<K, ISet<V>>> get entriesAsSet => ISet(entries).withDeepEquals;

  ISet<K> get keysAsSet => ISet(keys).withDeepEquals;

  ISet<ISet<V>> get setsAsSet => ISet(sets).withDeepEquals;

  /// Return all [values] of all [sets], removing duplicates.
  ISet<V> get valuesAsSet {
    var result = HashSet<V>();
    for (MapEntry<K, ISet<V>> entry in _mapOfSets.entries) {
      var set = entry.value;
      result.addAll(set);
    }
    return ISet<V>(result).withDeepEquals;
  }

  /// Order is undefined.
  IList<K> get keysAsList => IList(keys).withDeepEquals;

  IList<ISet<V>> get setsAsList => IList(sets).withDeepEquals;

  @override
  bool get isEmpty => _mapOfSets.isEmpty;

  @override
  bool get isNotEmpty => _mapOfSets.isNotEmpty;

  /// Find the [key]/[set] entry, and add the [value] to the [set].
  /// If the [key] doesn't exist, will first create it with an empty [set],
  /// and then add the [value] to it.
  ///
  IMapOfSets<K, V> add(K key, V value) {
    ISet<V> set = _mapOfSets[key] ?? ISet<V>();
    ISet<V> newSet = set.add(value);
    return set.same(newSet) ? this : replaceSet(key, newSet);
  }

  /// Find the [key]/[set] entry, and add all the [values] to the [set].
  /// If the [key] doesn't  exist, will first create it with an empty [set],
  /// and then add the [values] to it.
  ///
  IMapOfSets<K, V> addValues(K key, Iterable<V> values) {
    ISet<V> set = _mapOfSets[key] ?? ISet<V>();
    ISet<V> newSet = set.addAll(values);
    return set.same(newSet) ? this : replaceSet(key, newSet);
  }

  /// Add all [values] to each [set] of all given [keys].
  /// If the [key] doesn't exist, it will first create it with an empty [set],
  /// and then add the [values] to it.
  ///
  IMapOfSets<K, V> addValuesToKeys(Iterable<K> keys, Iterable<V> values) {
    var result = this;
    for (K key in keys) {
      result = result.addValues(key, values);
    }
    return result;
  }

  /// Find the [key]/[set] entry, and remove the [value] from the [set].
  /// If the [key] doesn't  exist, don't do anything.
  /// If the [set] becomes empty and [removeEmptySets] is `true`,
  /// the [key] will be removed entirely. Otherwise, the [key] will be kept
  /// and the [set] will be empty (not `null`).
  ///
  IMapOfSets<K, V> remove(K key, V value) {
    ISet<V> set = _mapOfSets[key];
    if (set == null) return this;
    ISet<V> newSet = set.remove(value);

    return set.same(newSet)
        ? this
        : (config.removeEmptySets && newSet.isEmpty)
            ? removeSet(key)
            : replaceSet(key, newSet);
  }

  /// Remove all given [values] from all sets.
  /// If a [set] becomes empty and [removeEmptySets] is `true`,
  /// its [key] will be removed entirely. Otherwise, its [key] will be kept
  /// and the [set] will be empty (not `null`).
  /// If you want, you can pass [numberOfRemovedValues] to get the number of
  /// removed values.
  ///
  /// See also: [Output]
  IMapOfSets<K, V> removeValues(
    List<V> values, {
    Output<int> numberOfRemovedValues,
  }) {
    int countRemoved = 0;

    Map<K, ISet<V>> map = {};
    for (MapEntry<K, ISet<V>> entry in _mapOfSets.entries) {
      K key = entry.key;
      ISet<V> set = entry.value;
      int setLength = set.length;

      ISet<V> newSet;
      int newSetLength;
      if (setLength == 0) {
        newSet = set;
        newSetLength = 0;
      } else {
        newSet = set.removeAll(values);
        newSetLength = newSet.length;
      }

      countRemoved += setLength - newSetLength;

      if (newSetLength == 0 && config.removeEmptySets) {
        // Set is empty. Discard the key:set.
      } else if (setLength == newSetLength) {
        // Set was NOT modified.
        map[key] = set;
      } else {
        // Set was modified.
        map[key] = newSet;
      }
    }

    if (numberOfRemovedValues != null) numberOfRemovedValues.set(countRemoved);

    return (countRemoved == 0) ? this : IMapOfSets<K, V>._unsafe(map.lock, config: config);
  }

  /// Remove, from the given [key] set, all values that satisfy the given [test].
  /// If the set becomes empty, the [key] will be removed entirely.
  ///
  /// See also: [removeValuesWhere] that lets you remove values from many keys.
  ///
  IMapOfSets<K, V> removeValueWhere(
    K key,
    bool Function(V value) test,
  ) =>
      update(key, (ISet<V> set) => set.removeWhere(test));

  /// Remove, from all sets, all given [values] that satisfy the given [test].
  /// If a [set] becomes empty, its [key] will be removed entirely.
  /// If you want, you can pass [numberOfRemovedValues] to get the number of removed values.
  ///
<<<<<<< HEAD
  /// See also: [removeValueWhere] that lets you remove values from a single key.
  ///
=======
  /// See also: [Output]
>>>>>>> 8c4e59bc
  IMapOfSets<K, V> removeValuesWhere(
    bool Function(K key, V value) test, {
    Output<int> numberOfRemovedValues,
  }) {
    int countRemoved = 0;

    Map<K, ISet<V>> map = {};
    for (MapEntry<K, ISet<V>> entry in _mapOfSets.entries) {
      K key = entry.key;
      ISet<V> set = entry.value;
      int setLength = set.length;

      ISet<V> newSet;
      int newSetLength;
      if (setLength == 0) {
        newSet = set;
        newSetLength = 0;
      } else {
        newSet = set.removeWhere((value) => test(key, value));
        newSetLength = newSet.length;
      }

      countRemoved += setLength - newSetLength;

      if (newSetLength == 0 && config.removeEmptySets) {
        // Set is empty. Discard the key:set.
      } else if (setLength == newSetLength) {
        // Set was NOT modified.
        map[key] = set;
      } else {
        // Set was modified.
        map[key] = newSet;
      }
    }

    if (numberOfRemovedValues != null) numberOfRemovedValues.set(countRemoved);

    return (countRemoved == 0) ? this : IMapOfSets<K, V>._unsafe(map.lock, config: config);
  }

  /// Removes the [value] from the set of the corresponding [key],
  /// if it exists in the set. Otherwise, adds it to the set.
  IMapOfSets<K, V> toggle(K key, V value) =>
      contains(key, value) ? remove(key, value) : add(key, value);

  /// - When [removeEmptySets] is `true`:
  /// If the given [set] is not empty, add the [key]/[set] entry.
  /// If the [key] already exists, replace it with the new [set] entirely.
  /// If the given [set] is empty, the [key]/[set] entry will be removed
  /// (same as calling [removeSet]).
  ///
  /// - When [removeEmptySets] is `false`:
  /// Add the [key]/[set] entry. If the [key] already exists, replace it with
  /// the new [set] entirely.
  ///
  IMapOfSets<K, V> replaceSet(K key, ISet<V> set) {
    assert(set != null);
    return (config.removeEmptySets && set.isEmpty)
        ? removeSet(key)
        : IMapOfSets<K, V>.from(
            _mapOfSets.add(key, set),
            config: config,
          );
  }

  /// When [removeEmptySets] is `true`, the given [key] and its corresponding
  /// [set] will be removed. This is the same as calling [removeSet].
  ///
  /// When [removeEmptySets] is `false`, the [set] for the corresponding [key]
  /// will become empty.
  ///
  IMapOfSets<K, V> clearSet(K key) => replaceSet(key, ISet.empty<V>());

  /// Remove the given [key], if it exists, and its corresponding [set].
  /// If the [key] doesn't exist, don't do anything.
  ///
  IMapOfSets<K, V> removeSet(K key) {
    IMap<K, ISet<V>> newMapOfSets = _mapOfSets.remove(key);
    return _mapOfSets.same(newMapOfSets)
        ? this
        : IMapOfSets<K, V>.from(newMapOfSets, config: config);
  }

  /// Return the [set] for the given [key].
  /// If the [key] doesn't exist, return an empty set (never return `null`).
  ISet<V> get(K key) => _mapOfSets[key] ?? ISet.empty<V>(config.asConfigSet);

  /// Return the [set] for the given [key].
  /// If the [key] doesn't exist, return an empty set (never return `null`).
  ISet<V> getOrNull(K key) => _mapOfSets[key];

  /// Return the [set] for the given [key].
  /// If the [key] doesn't exist, return `null`.
  ISet<V> operator [](K key) => _mapOfSets[key];

  /// Return `true` if the given [key] exists.
  bool containsKey(K key) => _mapOfSets.containsKey(key);

  /// Return any `key:set` entry where the value exists in the set.
  /// If that entry doesn't exist, return `null`.
  MapEntry<K, ISet<V>> getEntryWithValue(V value) {
    for (MapEntry<K, ISet<V>> entry in _mapOfSets.entries) {
      var set = entry.value;
      if (set.contains(value)) return entry;
    }
    return null;
  }

  /// Return any key entry where the value exists in its set.
  /// If it doesn't find the value, return `null`.
  K getKeyWithValue(V value) => getEntryWithValue(value)?.key;

  /// Return any `key:set` entry where the value exists in the set.
  /// If that entry doesn't exist, return `null`.
  Set<MapEntry<K, ISet<V>>> allEntriesWithValue(V value) {
    Set<MapEntry<K, ISet<V>>> entriesWithValue = {};
    for (MapEntry<K, ISet<V>> entry in _mapOfSets.entries) {
      var set = entry.value;
      if (set.contains(value)) entriesWithValue.add(entry);
    }
    return entriesWithValue;
  }

  Set<K> allKeysWithValue(V value) {
    Set<K> keysWithValue = {};
    for (MapEntry<K, ISet<V>> entry in _mapOfSets.entries) {
      var set = entry.value;
      if (set.contains(value)) keysWithValue.add(entry.key);
    }
    return keysWithValue;
  }

  /// Return `true` if the value exists in any of the sets.
  bool containsValue(V value) => getEntryWithValue(value) != null;

  /// Return `true` if the given [key] entry exists, and its set contains the given [value].
  bool contains(K key, V value) => get(key).contains(value);

  @override
  String toString() => _mapOfSets.toString();

  /// - If [isDeepEquals] configuration is `true`:
  /// Will return `true` only if the map entries are equal (not necessarily in the same order),
  /// and the map configurations are equal. This may be slow for very
  /// large maps, since it compares each entry, one by one.
  ///
  /// - If [isDeepEquals] configuration is `false`:
  /// Will return `true` only if the maps internals are the same instances
  /// (comparing by identity). This will be fast even for very large maps,
  /// since it doesn't  compare each entry.
  /// 
  /// Note: This is not the same as `identical(map1, map2)` since it doesn't
  /// compare the maps themselves, but their internal state. Comparing the
  /// internal state is better, because it will return `true` more often.
  ///
  @override
  bool operator ==(Object other) => (other is IMapOfSets<K, V>)
      ? isDeepEquals
          ? equalItemsAndConfig(other)
          : same(other)
      : false;

  /// Will return `true` only if the [ISet] has the same number of items as the
  /// iterable, and the [ISet] items are equal to the iterable items, in whatever
  /// order. This may be slow for very large sets, since it compares each item,
  /// one by one.
  @override
  bool equalItems(covariant Iterable<MapEntry<K, ISet<V>>> other) => _mapOfSets.equalItems(other);

  @override
  bool equalItemsAndConfig(IMapOfSets<K, V> other) {
    if (identical(this, other)) return true;

    return runtimeType == other.runtimeType &&
        config == other.config &&
        (identical(_mapOfSets, other._mapOfSets) || _mapOfSets.equalItemsToIMap(other._mapOfSets));
  }

  /// Will return `true` only if the two maps have the same number of entries, and
  /// if the entries of the two maps are pairwise equal on both key and value.
  bool equalItemsToIMap(IMap<K, ISet<V>> other) => _mapOfSets.equalItemsToIMap(other);

  /// Will return `true` only if the two maps have the same number of entries, and
  /// if the entries of the two maps are pairwise equal on both key and value.
  bool equalItemsToIMapOfSets(IMapOfSets<K, V> other) =>
      _mapOfSets.equalItemsToIMap(other._mapOfSets);

  /// Will return `true` only if the maps internals are the same instances
  /// (comparing by identity). This will be fast even for very large maps,
  /// since it doesn't  compare each entry.
  /// 
  /// Note: This is not the same as `identical(map1, map2)` since it doesn't
  /// compare the maps themselves, but their internal state. Comparing the
  /// internal state is better, because it will return `true` more often.
  @override
  bool same(IMapOfSets<K, V> other) =>
      identical(_mapOfSets, other._mapOfSets) && (config == other.config);

  @override
  int get hashCode {
    return isDeepEquals //
        ? hashObj2(_mapOfSets, config)
        : hash2(identityHashCode(_mapOfSets), config.hashCode);
  }

  /// Adds all set values to this map.
  ///
  /// For each key that is already in this map, its resulting set will contain
  /// the values of the original map, plus the ones of the other [map].
  ///
  /// For example: if `map = {"a": {1, 2}}`, then
  /// `map.addAll({"a": {3}, "b": {4}})` will result in
  /// `{"a": {1, 2, 3}, "b": {4}}`.
  ///
  /// The operation is equivalent to doing [addValues] for each key:set in [map].
  ///
  IMapOfSets<K, V> addMap(Map<K, Set<V>> map) {
    return addEntries(map.entries);
  }

  /// Adds all set values to this map.
  ///
  /// For each key that is already in this map, its resulting set will contain
  /// the values of the original map, plus the ones of the other [map].
  ///
  /// For example: if `map = {"a": {1, 2}}`, then
  /// `map.addAll({"a": {3}, "b": {4}})` will result in
  /// `{"a": {1, 2, 3}, "b": {4}}`
  ///
  /// The operation is equivalent to doing [addValues] for each key:set in [map].
  ///
  IMapOfSets<K, V> addIMap(IMap<K, Set<V>> map) {
    return addEntries(map.entries);
  }

  /// Adds all set values to this map.
  ///
  /// For each key that is already in this map, its resulting set will contain
  /// the values of the original map, plus the ones of the other [entries].
  ///
  /// For example: if `map = {"a": {1, 2}}`, then
  /// `map.addAll({"a": {3}, "b": {4}})` will result in
  /// `{"a": {1, 2, 3}, "b": {4}}`
  ///
  /// The operation is equivalent to doing [addValues] for each key:set in [entries].
  ///
  IMapOfSets<K, V> addEntries(Iterable<MapEntry<K, Set<V>>> entries) {
    IMapOfSets<K, V> imap = this;
    for (MapEntry<K, Set<V>> entry in entries) {
      var key = entry.key;
      var setOfValues = entry.value;
      imap = imap.addValues(key, setOfValues);
    }
    return imap;
  }

  /// Provides a view of this map of sets as having [RK] keys and [RV] instances,
  /// if necessary.
  ///
  /// If this map is already a `IMapOfSets<RK, RV>`, it is returned unchanged.
  ///
  /// If this map contains only keys of type [RK] and values of type [RV],
  /// all read operations will work correctly.
  /// If any operation exposes a non-[RK] key or non-[RV] value,
  /// the operation will throw instead.
  ///
  /// Entries added to the map must be valid for both a `IMapOfSets<K, V>` and a
  /// `IMapOfSets<RK, RV>`.
  IMapOfSets<RK, RV> cast<RK, RV>() {
    IMap<RK, ISet<RV>> result = _mapOfSets.cast<RK, ISet<RV>>();
    return IMapOfSets.from(result, config: config);
  }

  IMapOfSets<K, V> clear() => empty<K, V>(config);

  void forEach(void Function(K key, ISet<V> set) f) => _mapOfSets.forEach(f);

  IMapOfSets<RK, RV> map<RK, RV>(
    MapEntry<RK, ISet<RV>> Function(K key, ISet<V> set) mapper, {
    ConfigMapOfSets config,
  }) =>
      IMapOfSets<RK, RV>.from(_mapOfSets.map(mapper), config: config ?? defaultConfig);

  /// Removes all entries (key:set pair) of this map that satisfy the given [predicate].
  IMapOfSets<K, V> removeWhere(bool Function(K key, ISet<V> set) predicate) =>
      IMapOfSets<K, V>.from(_mapOfSets.removeWhere(predicate), config: config);

  /// Updates the [set] for the provided [key].
  ///
  /// If the key is present, invokes [update] with the current [set] and stores
  /// the new set in the map.
  ///
  /// If the key is not present and [ifAbsent] is provided, calls [ifAbsent]
  /// and adds the key with the returned [set] to the map.
  ///
  /// It's an error if the key is not present and [ifAbsent] is not provided.
  ///
  IMapOfSets<K, V> update(K key, ISet<V> Function(ISet<V> set) update,
          {ISet<V> Function() ifAbsent}) =>
      IMapOfSets<K, V>.from(_mapOfSets.update(key, update, ifAbsent: ifAbsent), config: config);

  /// Updates all sets.
  ///
  /// Iterates over all key:set entries in the map and updates them with the result
  /// of invoking [update].
  IMapOfSets<K, V> updateAll(ISet<V> Function(K key, ISet<V> set) update) =>
      IMapOfSets<K, V>.from(_mapOfSets.updateAll(update), config: config);

  /// Return a map where the keys are the values, and the values are the keys.
  IMapOfSets<V, K> invertKeysAndValues([ConfigMapOfSets config]) {
    Map<V, Set<K>> result = {};
    for (MapEntry<K, ISet<V>> entry in _mapOfSets.entries) {
      K key = entry.key;
      ISet<V> set = entry.value;
      for (V value in set) {
        var destSet = result[value];
        if (destSet == null) {
          destSet = {};
          result[value] = destSet;
        }
        destSet.add(key);
      }
    }
    return IMapOfSets<V, K>.withConfig(result, config);
  }

  /// Iterates through all values of all sets, and returns the first value
  /// it finds that satisfies [test].
  ///
  /// If no element satisfies [test], the result of invoking the [orElse]
  /// function is returned, or if [orElse] is omitted, it returns null.
  ///
  V firstValueWhere(bool Function(V) test, {V Function() orElse}) {
    for (ISet<V> values in _mapOfSets.values) {
      V value = values.firstWhere(test, orElse: () => null);
      if (value != null) return value;
    }
    return orElse?.call();
  }

  static Map<K, Set<V>> _mutableMapOfSets<K, V, I>(
    Iterable<I> iterable, {
    K Function(I) keyMapper,
    V Function(I) valueMapper,
  }) {
    Map<K, Set<V>> map = {};
    for (I item in iterable) {
      K key = keyMapper == null ? (item as K) : keyMapper(item);
      V value = valueMapper == null ? (item as V) : valueMapper(item);
      Set<V> set = map[key];
      if (set == null) {
        set = <V>{};
        map[key] = set;
      }
      set.add(value);
    }
    return map;
  }
}<|MERGE_RESOLUTION|>--- conflicted
+++ resolved
@@ -21,7 +21,7 @@
 
   /// Global configuration that specifies if, by default, the [IMapOfSet]s
   /// use equality or identity for their [operator ==].
-  /// 
+  ///
   /// By default `isDeepEquals: true` (maps of sets are compared by equality),
   /// and `sortKeys: true` and `sortValues: true` (certain map outputs are sorted).
   static set defaultConfig(ConfigMapOfSets config) {
@@ -40,9 +40,9 @@
   IMap<K, ISet<V>> asIMap() => _mapOfSets;
 
   /// Flushes this collection, if necessary. Chainable method.
-  /// 
+  ///
   /// If collection list is already flushed, don't do anything.
-  /// 
+  ///
   /// Note: This will flush the map and all its internal sets.
   @override
   IMapOfSets<K, V> get flush {
@@ -52,14 +52,14 @@
   }
 
   /// Whether this collection is already flushed or not.
-  /// 
+  ///
   /// Note: This will flush the map and all its internal sets.
   @override
   bool get isFlushed => _mapOfSets.isFlushed && _mapOfSets.values.every((ISet<V> s) => s.isFlushed);
 
   /// Returns an empty [IMapOfSets], with the given configuration. If a
   /// configuration is not provided, it will use the default configuration.
-  /// 
+  ///
   /// Note: If you want to create an empty immutable collection of the same
   /// type and same configuration as a source collection, simply call [clear]
   /// in the source collection.
@@ -341,12 +341,8 @@
   /// If a [set] becomes empty, its [key] will be removed entirely.
   /// If you want, you can pass [numberOfRemovedValues] to get the number of removed values.
   ///
-<<<<<<< HEAD
   /// See also: [removeValueWhere] that lets you remove values from a single key.
   ///
-=======
-  /// See also: [Output]
->>>>>>> 8c4e59bc
   IMapOfSets<K, V> removeValuesWhere(
     bool Function(K key, V value) test, {
     Output<int> numberOfRemovedValues,
@@ -497,7 +493,7 @@
   /// Will return `true` only if the maps internals are the same instances
   /// (comparing by identity). This will be fast even for very large maps,
   /// since it doesn't  compare each entry.
-  /// 
+  ///
   /// Note: This is not the same as `identical(map1, map2)` since it doesn't
   /// compare the maps themselves, but their internal state. Comparing the
   /// internal state is better, because it will return `true` more often.
@@ -537,7 +533,7 @@
   /// Will return `true` only if the maps internals are the same instances
   /// (comparing by identity). This will be fast even for very large maps,
   /// since it doesn't  compare each entry.
-  /// 
+  ///
   /// Note: This is not the same as `identical(map1, map2)` since it doesn't
   /// compare the maps themselves, but their internal state. Comparing the
   /// internal state is better, because it will return `true` more often.
