--- conflicted
+++ resolved
@@ -202,15 +202,9 @@
 
   static set defaultConfig(ConfigMap config) {
     if (ImmutableCollection.isConfigLocked)
-<<<<<<< HEAD
-      throw StateError("Can't change the configuration of immutable collections.");
-    _defaultConfig =
-        config ?? const ConfigMap(isDeepEquals: true, sortKeys: true, sortValues: true);
-=======
       throw StateError(
           "Can't change the configuration of immutable collections.");
     _defaultConfig = config ?? const ConfigMap();
->>>>>>> aa57d08d
   }
 
   static set flushFactor(int value) {
