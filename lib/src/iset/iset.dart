import "dart:collection";
import "dart:math";
import "package:fast_immutable_collections/fast_immutable_collections.dart";
import "package:meta/meta.dart";
import "s_flat.dart";
import "s_add.dart";
import "s_add_all.dart";

/// An **immutable**, unordered set.
@immutable
class ISet<T> // ignore: must_be_immutable
    extends ImmutableCollection<ISet<T>> implements Iterable<T> {
  //
  S<T> _s;

  /// The set configuration.
  final ConfigSet config;

  /// Create an [ISet] from any [Iterable].
  /// Fast, if the Iterable is another [ISet].
  factory ISet([Iterable<T> iterable]) => //
      ISet.withConfig(iterable, defaultConfig);

  /// Create an [ISet] from any [Iterable] and a [ConfigSet].
  /// Fast, if the Iterable is another [ISet].
  factory ISet.withConfig(
    Iterable<T> iterable,
    ConfigSet config,
  ) {
    config = config ?? defaultConfig;
    return iterable is ISet<T>
        ? (config == iterable.config)
            ? iterable
            : iterable.isEmpty
                ? ISet.empty<T>(config)
                : ISet<T>._(iterable, config: config)
        : ((iterable == null) || iterable.isEmpty)
            ? ISet.empty<T>(config)
            : ISet<T>._unsafe(SFlat<T>(iterable), config: config);
  }

  /// Creates a new set with the given [config].
  ///
  /// To copy the config from another [ISet]:
  ///    `set = set.withConfig(other.config)`.
  ///
  /// To change the current config:
  ///    `set = set.withConfig(set.config.copyWith(isDeepEquals: isDeepEquals))`.
  ///
  /// See also: [withIdentityEquals] and [withDeepEquals].
  ///
  ISet<T> withConfig(ConfigSet config) {
    assert(config != null);
    return (config == this.config) ? this : ISet._unsafe(_s, config: config);
  }

  /// Returns a new set with the contents of the present [ISet],
  /// but the config of [other].
  ISet<T> withConfigFrom(ISet<T> other) => withConfig(other.config);

  /// Unsafe constructor. Use this at your own peril.
  /// This constructor is fast, since it makes no defensive copies of the set.
  /// However, you should only use this with a new set you"ve created yourself,
  /// when you are sure no external copies exist. If the original set is modified,
  /// it will break the [ISet] and any other derived sets in unpredictable ways.
  ISet.unsafe(Set<T> set, {@required this.config})
      : _s = (set == null) ? SFlat.empty<T>() : SFlat<T>.unsafe(set) {
    if (ImmutableCollection.disallowUnsafeConstructors)
      throw UnsupportedError("ISet.unsafe is disallowed.");
  }

  /// Returns an empty [ISet], with the given configuration. If a configuration
  /// is not provided, it will use the default configuration. Note: If you want
  /// to create an empty immutable collection of the same type and same
  /// configuration as a source collection, simply call [clear] in the source
  /// collection.
  static ISet<T> empty<T>([ConfigSet config]) => ISet._unsafe(
        SFlat.empty<T>(),
        config: config ?? defaultConfig,
      );

  static void resetAllConfigurations() {
    if (ImmutableCollection.isConfigLocked)
      throw StateError("Can't change the configuration of immutable collections.");
    ISet.flushFactor = _defaultFlushFactor;
    ISet.defaultConfig = _defaultConfig;
  }

  /// Global configuration that specifies if, by default, the [ISet]s
  /// use equality or identity for their [operator ==].
  /// By default `isDeepEquals: true` (sets are compared by equality)
  /// and `sort: true` (certain sets outputs are sorted).
  static ConfigSet get defaultConfig => _defaultConfig;

  /// Indicates the number of operations an [ISet] may perform
  /// before it is eligible for auto-flush. Must be larger than 0.
  static int get flushFactor => _flushFactor;

  /// Global configuration that specifies if auto-flush of [ISet]s should be
  /// async. The default is true. When the autoflush is async, it will only
  /// happen after the async gap, no matter how many operations a collection
  /// undergoes. When the autoflush is sync, it may flush one or more times
  /// during the same task.
  static bool get asyncAutoflush => _asyncAutoflush;

  static set defaultConfig(ConfigSet config) {
    if (ImmutableCollection.isConfigLocked)
<<<<<<< HEAD
      throw StateError("Can't change the configuration of immutable collections.");
    _defaultConfig = config ?? const ConfigSet(isDeepEquals: true, sort: true);
=======
      throw StateError(
          "Can't change the configuration of immutable collections.");
    _defaultConfig = config ?? const ConfigSet();
>>>>>>> aa57d08d
  }

  static set flushFactor(int value) {
    if (ImmutableCollection.isConfigLocked)
      throw StateError("Can't change the configuration of immutable collections.");
    if (value > 0)
      _flushFactor = value;
    else
      throw StateError("flushFactor can't be $value.");
  }

  static set asyncAutoflush(bool value) {
    if (ImmutableCollection.isConfigLocked)
      throw StateError("Can't change the configuration of immutable collections.");
    if (value != null) _asyncAutoflush = value;
  }

<<<<<<< HEAD
  static ConfigSet _defaultConfig = const ConfigSet(isDeepEquals: true, sort: true);
=======
  static ConfigSet _defaultConfig = const ConfigSet();
>>>>>>> aa57d08d

  static const _defaultFlushFactor = 20;

  static int _flushFactor = _defaultFlushFactor;

  static bool _asyncAutoflush = true;

  int _counter = 0;

  /// Sync Auto-flush:
  /// Keeps a counter variable which starts at `0` and is incremented each
  /// time some collection methods are used.
  /// As soon as counter reaches the refresh-factor, the collection is flushed
  /// and `counter` returns to `0`.
  ///
  /// Async Auto-flush:
  /// Keeps a counter variable which starts at `0` and is incremented each
  /// time some collection methods are used, as long as `counter >= 0`.
  /// As soon as counter reaches the refresh-factor, the collection is marked
  /// for flushing. There is also a global counter called an `asyncCounter`
  /// which starts at `1`. When a collection is marked for flushing, it first
  /// creates a future to increment the `asyncCounter`. Then, the collection's
  /// own `counter` is set to be `-asyncCounter`. Having a negative value means
  /// the collection's `counter` will not be incremented anymore. However, when
  /// `counter` is negative and different from `-asyncCounter` it means we are
  /// one async gap after the collection was marked for flushing.
  /// At this point, the collection will flush and `counter` returns to zero.
  /// Note: _count is called in methods which read values. It's not called
  /// in methods which create new ISets or flush the set.
  void _count() {
    if (isFlushed) {
      _counter = 0;
    } else {
      if (_counter >= 0) {
        _counter++;
        if (_counter == _flushFactor) {
          if (asyncAutoflush) {
            ImmutableCollection.markAsyncCounterToIncrement();
            _counter = -ImmutableCollection.asyncCounter;
          } else {
            flush;
            _counter = 0;
          }
        }
      } else {
        if (_counter != -ImmutableCollection.asyncCounter) {
          flush;
          _counter = 0;
        }
      }
    }
  }

  /// Safe. Fast if the iterable is an ISet.
  ISet._(
    Iterable<T> iterable, {
    @required this.config,
  }) : _s = iterable is ISet<T>
            ? iterable._s
            : iterable == null
                ? SFlat.empty<T>()
                : SFlat<T>(iterable);

  /// Unsafe.
  ISet._unsafe(this._s, {@required this.config});

  /// Unsafe.
  ISet._unsafeFromSet(Set<T> set, {@required this.config})
      : _s = (set == null) ? SFlat.empty<T>() : SFlat<T>.unsafe(set);

  /// Creates a set with `identityEquals` (compares the internals by `identity`).
  ISet<T> get withIdentityEquals =>
      config.isDeepEquals ? ISet._unsafe(_s, config: config.copyWith(isDeepEquals: false)) : this;

  /// Creates a set with `deepEquals` (compares all set items by equality).
  ISet<T> get withDeepEquals =>
      config.isDeepEquals ? this : ISet._unsafe(_s, config: config.copyWith(isDeepEquals: true));

  bool get isDeepEquals => config.isDeepEquals;

  bool get isIdentityEquals => !config.isDeepEquals;

  /// Unlocks the set, returning a regular (mutable, unordered) [Set]
  /// of type [HashSet]. This set is "safe", in the sense that is independent
  /// from the original [ISet].
  Set<T> get unlock => _s.unlock;

  /// Unlocks the map, returning a regular (mutable, ordered, sorted) [Set]
  /// of type [LinkedHashSet]. This map is "safe", in the sense that is independent
  /// from the original [ISet].
  Set<T> get unlockSorted {
    var orderedList = toList(growable: false, compare: compareObject);
    return LinkedHashSet.of(orderedList);
  }

  /// Unlocks the set, returning a safe, unmodifiable (immutable) [Set] view.
  /// The word "view" means the set is backed by the original [ISet].
  /// Using this is very fast, since it makes no copies of the [ISet] items.
  /// However, if you try to use methods that modify the set, like [add],
  /// it will throw an [UnsupportedError].
  /// It is also very fast to lock this set back into an [ISet].
  Set<T> get unlockView => UnmodifiableSetView(this);

  /// Unlocks the set, returning a safe, modifiable (mutable) [Set].
  /// Using this is very fast at first, since it makes no copies of the [ISet]
  /// items. However, if and only if you use a method that mutates the set,
  /// like [add], it will unlock internally (make a copy of all [ISet] items).
  /// This is transparent to you, and will happen at most only once. In other
  /// words, it will unlock the [ISet], lazily, only if necessary.
  /// If you never mutate the set, it will be very fast to lock this set
  /// back into an [ISet].
  Set<T> get unlockLazy => ModifiableSetView(this);

  /// 1) If the set's [config] has [ConfigSet.sort] `true` (the default),
  /// it will iterate in the natural order of items. In other words, if the
  /// items are [Comparable], they will be sorted by `a.compareTo(b)`.
  /// 2) If the set's [config] has [ConfigSet.sort] `false`, or if the items
  /// are not [Comparable], the iterator order is undefined.
  ///
  @override
  Iterator<T> get iterator {
    if (config.sort) {
      var sortedList = _s.toList(growable: false)..sort(compareObject);
      return sortedList.iterator;
    } else
      return _s.iterator;
  }

  /// This iterator is very fast to create, but won't iterate in any particular
  /// order, no matter what the set configuration is.
  Iterator<T> get fastIterator => _s.iterator;

  @override
  bool get isEmpty => _s.isEmpty;

  @override
  bool get isNotEmpty => !isEmpty;

  /// If [isDeepEquals] configuration is true:
  /// Will return true only if the set items are equal (and in the same order),
  /// and the set configurations are equal. This may be slow for very
  /// large sets, since it compares each item, one by one.
  ///
  /// If [isDeepEquals] configuration is false:
  /// Will return true only if the sets internals are the same instances
  /// (comparing by identity). This will be fast even for very large sets,
  /// since it doesn't  compare each item.
  /// Note: This is not the same as `identical(set1, set2)` since it doesn't
  /// compare the sets themselves, but their internal state. Comparing the
  /// internal state is better, because it will return true more often.
  ///
  @override
  bool operator ==(Object other) => (other is ISet<T>)
      ? isDeepEquals
          ? equalItemsAndConfig(other)
          : same(other)
      : false;

  /// Returns the concatenation of this set and [other].
  /// Returns a new set containing the elements of this set followed by
  /// the elements of [other].
  ISet<T> operator +(Iterable<T> other) => addAll(other);

  /// Will return true only if the ISet has the same number of items as the
  /// iterable, and the ISet items are equal to the iterable items, in whatever
  /// order. This may be slow for very large sets, since it compares each item,
  /// one by one.
  @override
  bool equalItems(covariant Iterable<T> other) {
    if (identical(this, other)) return true;

    if (other is ISet<T>) {
      if (_isUnequalByHashCode(other)) return false;
      return (flush._s as SFlat<T>).deepSetEquals(other.flush._s as SFlat<T>);
    }

    return (other == null) ? false : (flush._s as SFlat<T>).deepSetEquals_toIterable(other);
  }

  @override
  bool equalItemsAndConfig(ISet<T> other) {
    if (identical(this, other)) return true;

    // Objects with different hashCodes are not equal.
    if (_isUnequalByHashCode(other)) return false;

    return runtimeType == other.runtimeType &&
        config == other.config &&
        (identical(_s, other._s) ||
            (flush._s as SFlat<T>).deepSetEquals(other.flush._s as SFlat<T>));
  }

  /// Return true if other is null or the cached hashCodes proves the
  /// collections are NOT equal.
  /// Explanation: Objects with different hashCodes are not equal. However,
  /// if the hashCodes are the same, then nothing can be said about the equality.
  /// Note: We use the CACHED hashCodes. If any of the hashCodes is null it
  /// means we don't have this information yet, and we don't calculate it.
  bool _isUnequalByHashCode(ISet<T> other) {
    return (other == null) ||
        (_hashCode != null && other._hashCode != null && _hashCode != other._hashCode);
  }

  /// Will return true only if the sets internals are the same instances
  /// (comparing by identity). This will be fast even for very large sets,
  /// since it doesn't  compare each item.
  /// Note: This is not the same as `identical(set1, set2)` since it doesn't
  /// compare the sets themselves, but their internal state. Comparing the
  /// internal state is better, because it will return true more often.
  @override
  bool same(ISet<T> other) => identical(_s, other._s) && (config == other.config);

  // HashCode cache. Must be null if hashCode is not cached.
  int _hashCode;

  @override
  int get hashCode {
    if (_hashCode != null) return _hashCode;

    var hashCode = isDeepEquals //
        ? (flush._s as SFlat<T>).deepSetHashcode() ^ config.hashCode
        : identityHashCode(_s) ^ config.hashCode;

    if (config.cacheHashCode) _hashCode = hashCode;

    return hashCode;
  }

  /// Flushes the set, if necessary. Chainable method.
  /// If the set is already flushed, don't do anything.
  @override
  ISet<T> get flush {
    if (!isFlushed) {
      // Flushes the original _s because maybe it's used elsewhere.
      // Or maybe it was flushed already, and we can use it as is.
      _s = SFlat<T>.unsafe(_s.getFlushed);
      _counter = 0;
    }
    return this;
  }

  /// Whether this set is already flushed or not.
  @override
  bool get isFlushed => _s is SFlat;

  /// Returns a new set containing the current set plus the given item.
  ISet<T> add(T item) {
    var result = ISet<T>._unsafe(_s.add(item), config: config);

    // A set created with `add` has a larger counter than its source set.
    // This improves the order in which sets are flushed.
    // If the outer set is used, it will be flushed before the source set.
    // If the source set is not used directly, it will not flush unnecessarily,
    // and also may be garbage collected.
    result._counter = _counter + 1;

    return result;
  }

  /// Returns a new set containing the current set plus all the given items.
  ISet<T> addAll(Iterable<T> items) {
    var result = ISet<T>._unsafe(_s.addAll(items), config: config);

    // A set created with `addAll` has a larger counter than both its source
    // sets. This improves the order in which sets are flushed.
    // If the outer set is used, it will be flushed before the source sets.
    // If the source sets are not used directly, they will not flush
    // unnecessarily, and also may be garbage collected.
    result._counter = max(_counter, ((items is ISet<T>) ? items._counter : 0)) + 1;

    return result;
  }

  /// Returns a new set containing the current set minus the given item.
  /// However, if the given item didn't exist in the current set,
  /// it will return the current set (same instance).
  ISet<T> remove(T item) {
    final S<T> result = _s.remove(item);
    return identical(result, _s)
        ? this
        : ISet<T>._unsafe(
            result,
            config: config,
          );
  }

  /// Removes the element, if it exists in the set.
  /// Otherwise, adds it to the set.
  ISet<T> toggle(T item) => ISet<T>._unsafe(
        contains(item) ? _s.remove(item) : _s.add(item),
        config: config,
      );

  @override
  bool any(bool Function(T) test) {
    _count();
    return _s.any(test);
  }

  /// Provides a view of this set as a set of [R] instances.
  ///
  /// If this set contains only instances of [R], all read operations
  /// will work correctly. If any operation tries to access an element
  /// that is not an instance of [R], the access will throw instead.
  ///
  /// Elements added to the set (e.g., by using [add] or [addAll])
  /// must be instance of [R] to be valid arguments to the adding function,
  /// and they must be instances of [E] as well to be accepted by
  /// this set as well.
  @override
  ISet<R> cast<R>() {
    var result = _s.cast<R>();
    return (result is S<R>) ? ISet._unsafe(result, config: config) : ISet._(result, config: config);
  }

  @override
  bool contains(Object element) {
    _count();
    return _s.contains(element);
  }

  @override
  T elementAt(int index) => throw UnsupportedError("elementAt in ISet is not allowed");

  @override
  bool every(bool Function(T) test) {
    _count();
    return _s.every(test);
  }

  @override
  ISet<E> expand<E>(Iterable<E> Function(T) f, {ConfigSet config}) =>
      ISet._(_s.expand(f), config: config ?? (T == E ? this.config : defaultConfig));

  @override
  int get length {
    final int length = _s.length;

    /// Optimization: Flushes the set, if free.
    if (length == 0 && _s is! SFlat)
      _s = SFlat.empty<T>();
    else
      _count();

    return length;
  }

  /// 1) If the set's [config] has [ConfigSet.sort] `true` (the default),
  /// will return the first element in the natural order of items.
  /// 2) If the set's [config] has [ConfigSet.sort] `false`, or if the items
  /// are not [Comparable], any item may be returned.
  @override
  T get first {
    _count();

    if (config.sort) {
      bool initial = true;
      T result;
      for (T item in _s) {
        if (initial) {
          initial = false;
          result = item;
        } else if (compareObject(result, item) > 0) result = item;
      }
      return result;
    } else
      return _s.first;
  }

  /// 1) If the set's [config] has [ConfigSet.sort] `true` (the default),
  /// will return the last element in the natural order of items.
  /// 2) If the set's [config] has [ConfigSet.sort] `false`, or if the items
  /// are not [Comparable], any item may be returned.
  @override
  T get last {
    _count();

    if (config.sort) {
      bool initial = true;
      T result;
      for (T item in _s) {
        if (initial) {
          initial = false;
          result = item;
        } else if (compareObject(result, item) < 0) result = item;
      }
      return result;
    } else
      return _s.last;
  }

  /// Checks that this iterable has only one element, and returns that element.
  /// Throws a [StateError] if the set is empty or has more than one element.
  @override
  T get single => _s.single;

  /// Returns the first element, or `null` if the set is empty.
  T get firstOrNull => firstOr(null);

  /// Returns the last element, or `null` if the set is empty.
  T get lastOrNull => lastOr(null);

  /// Checks that the set has only one element, and returns that element.
  /// Return `null` if the set is empty or has more than one element.
  T get singleOrNull => singleOr(null);

  /// Returns the first element, or [orElse] if the set is empty.
  T firstOr(T orElse) => isEmpty ? orElse : first;

  /// Returns the last element, or [orElse] if the set is empty.
  T lastOr(T orElse) => isEmpty ? orElse : last;

  /// Checks if the set has only one element, and returns that element.
  /// Return `null` if the set is empty or has more than one element.
  T singleOr(T orElse) => (length != 1) ? orElse : single;

  @override
  T firstWhere(bool Function(T) test, {T Function() orElse}) {
    _count();
    return _s.firstWhere(test, orElse: orElse);
  }

  @override
  E fold<E>(E initialValue, E Function(E previousValue, T element) combine) {
    _count();
    return _s.fold(initialValue, combine);
  }

  @override
  ISet<T> followedBy(Iterable<T> other) => ISet._(_s.followedBy(other), config: config);

  @override
  void forEach(void Function(T element) f) {
    _count();
    _s.forEach(f);
  }

  @override
  String join([String separator = ""]) =>
      config.sort ? toSet().join(separator) : _s.join(separator);

  @override
  T lastWhere(bool Function(T element) test, {T Function() orElse}) {
    _count();
    return _s.lastWhere(test, orElse: orElse);
  }

  @override
  ISet<E> map<E>(E Function(T element) f, {ConfigSet config}) {
    _count();
    return ISet._(_s.map(f), config: config ?? (T == E ? this.config : defaultConfig));
  }

  @override
  T reduce(T Function(T value, T element) combine) {
    _count();
    return _s.reduce(combine);
  }

  @override
  T singleWhere(bool Function(T element) test, {T Function() orElse}) {
    _count();
    return _s.singleWhere(test, orElse: orElse);
  }

  @override
  ISet<T> skip(int count) => ISet._(_s.skip(count), config: config);

  @override
  ISet<T> skipWhile(bool Function(T value) test) => ISet._(_s.skipWhile(test), config: config);

  @override
  ISet<T> take(int count) => ISet._(_s.take(count), config: config);

  @override
  ISet<T> takeWhile(bool Function(T value) test) => ISet._(_s.takeWhile(test), config: config);

  @override
  ISet<T> where(bool Function(T element) test) => ISet._(_s.where(test), config: config);

  @override
  ISet<E> whereType<E>() => ISet._(_s.whereType<E>(), config: config);

  /// Returns a [List] with all items from the set.
  ///
  /// 1) If you provide a [compare] function, the list will be sorted with it.
  ///
  /// 2) If no [compare] function is provided, the list will be sorted according to the
  /// set's [config] field:
  /// - If [ConfigSet.sort] is `true` (the default), the list will be sorted with
  /// `a.compareTo(b)`, in other words, with the natural order of items. This assumes the
  /// items implement [Comparable]. Otherwise, the list order is undefined.
  /// - If [ConfigSet.sort] is `false`, the list order is undefined.
  ///
  @override
  List<T> toList({bool growable = true, int Function(T a, T b) compare}) {
    _count();
    var result = _s.toList(growable: growable);

    if (compare != null) {
      result.sort(compare);
    } else {
      if (config.sort) result.sort(compare ?? compareObject);
    }

    return result;
  }

  /// Returns a [IList] with all items from the set.
  ///
  /// 1) If you provide a [compare] function, the list will be sorted with it.
  ///
  /// 2) If no [compare] function is provided, the list will be sorted
  /// according to the set's [ISet.config] field:
  /// - If [ConfigSet.sort] is `true` (the default), the list will be sorted
  /// with `a.compareTo(b)`, in other words, with the natural order of items.
  /// This assumes the items implement [Comparable]. Otherwise, the list order
  /// is undefined.
  /// - If [ConfigSet.sort] is `false`, the list order is undefined.
  ///
  /// You can also provide a [config] for the [IList].
  ///
  IList<T> toIList({int Function(T a, T b) compare, ConfigList config}) {
    _count();
    return IList.fromISet(this, compare: compare, config: config);
  }

  /// Returns a [Set] with all items from the [ISet].
  ///
  /// 1) If you provide a [compare] function, the resulting set will be sorted with it,
  /// and it will be a [LinkedHashSet], which is ORDERED, meaning further iteration of
  /// its items will maintain insertion order.
  ///
  /// 2) If no [compare] function is provided, the list will be sorted according to the
  /// set's [ISet.config] field:
  /// - If [ConfigSet.sort] is `true` (the default), the set will be sorted with
  /// `a.compareTo(b)`, in other words, with the natural order of items. This assumes the
  /// items implement [Comparable]. Otherwise, the set order is undefined.
  /// The set will be a [LinkedHashSet], which is ORDERED, meaning further iteration of
  /// its items will maintain insertion order.
  /// - If [ConfigSet.sort] is `false`, the set order is undefined. The set will
  /// be a [HashSet], which is NOT ordered. Note this is the same as unlocking the
  /// set with [ISet.unlock].
  ///
  @override
  Set<T> toSet({int Function(T a, T b) compare}) {
    _count();

    if (compare != null) {
      var orderedList = toList(growable: false, compare: compare);
      return LinkedHashSet.of(orderedList);
    } else {
      if (config.sort) {
        var orderedList = toList(growable: false);
        return LinkedHashSet.of(orderedList);
      } else {
        return HashSet.of(_s);
      }
    }
  }

  @override
  String toString() => "{${_s.join(", ")}}";

  /// Returns an empty set with the same configuration.
  ISet<T> clear() => empty<T>(config);

  /// Returns whether this [ISet] contains all the elements of [other].
  bool containsAll(Iterable<Object> other) {
    _count();
    // TODO: Still need to implement efficiently.
    return unlock.containsAll(other);
  }

  /// Returns a new set with the elements of this that are not in [other].
  ///
  /// That is, the returned set contains all the elements of this [ISet] that
  /// are not elements of [other] according to `other.contains`.
  ISet<T> difference(Set<Object> other) {
    _count();
    // TODO: Still need to implement efficiently.
    return ISet._unsafeFromSet(unlock.difference(other), config: config);
  }

  /// Returns a new set which is the intersection between this set and [other].
  ///
  /// That is, the returned set contains all the elements of this [ISet] that
  /// are also elements of [other] according to `other.contains`.
  ISet<T> intersection(Set<Object> other) {
    _count();
    // TODO: Still need to implement efficiently.
    return ISet._unsafeFromSet(unlock.intersection(other), config: config);
  }

  /// Returns a new set which contains all the elements of this set and [other].
  ///
  /// That is, the returned set contains all the elements of this [ISet] and
  /// all the elements of [other].
  ISet<T> union(Set<T> other) {
    _count();
    // TODO: Still need to implement efficiently.
    return ISet._unsafeFromSet(unlock.union(other), config: config);
  }

  /// If an object equal to [object] is in the set, return it.
  ///
  /// Checks whether [object] is in the set, like [contains], and if so,
  /// returns the object in the set, otherwise returns `null`.
  ///
  /// If the equality relation used by the set is not identity,
  /// then the returned object may not be *identical* to [object].
  /// Some set implementations may not be able to implement this method.
  /// If the [contains] method is computed,
  /// rather than being based on an actual object instance,
  /// then there may not be a specific object instance representing the
  /// set element.
  T lookup(Object object) {
    _count();
    // TODO: Still need to implement efficiently.
    return unlock.lookup(object);
  }

  /// Removes each element of [elements] from this set.
  ISet<T> removeAll(Iterable<Object> elements) {
    // TODO: Still need to implement efficiently.
    return ISet._unsafeFromSet(unlock..removeAll(elements), config: config);
  }

  /// Removes all elements of this set that satisfy [test].
  ISet<T> removeWhere(bool Function(T element) test) {
    // TODO: Still need to implement efficiently.
    return ISet._unsafeFromSet(unlock..removeWhere(test), config: config);
  }

  /// Removes all elements of this set that are not elements in [elements].
  ///
  /// Checks for each element of [elements] whether there is an element in this
  /// set that is equal to it (according to `this.contains`), and if so, the
  /// equal element in this set is retained, and elements that are not equal
  /// to any element in `elements` are removed.
  ISet<T> retainAll(Iterable<Object> elements) {
    // TODO: Still need to implement efficiently.
    return ISet._unsafeFromSet(unlock..retainAll(elements), config: config);
  }

  /// Removes all elements of this set that fail to satisfy [test].
  ISet<T> retainWhere(bool Function(T element) test) {
    // TODO: Still need to implement efficiently.
    return ISet._unsafeFromSet(unlock..retainWhere(test), config: config);
  }
}

// /////////////////////////////////////////////////////////////////////////////

@visibleForOverriding
abstract class S<T> implements Iterable<T> {
  //

  /// The [S] class provides the default fallback methods of `Iterable`, but
  /// ideally all of its methods are implemented in all of its subclasses.
  /// Note these fallback methods need to calculate the flushed set, but
  /// because that"s immutable, we **cache** it.
  Set<T> _flushed;

  /// Returns the flushed set (flushes it only once).
  /// It is an error to use the flushed set outside of the [S] class.
  Set<T> get getFlushed {
    // Note: Flush must be of type LinkedHashSet. It can't sort, but
    // the flush is not suppose to change the order of the items.
    _flushed ??= LinkedHashSet.of(this);
    return _flushed;
  }

  /// Returns a Dart [Set] (mutable, unordered, of type [HashSet]).
  HashSet<T> get unlock => HashSet.of(this);

  /// Returns a new `Iterator` that allows iterating the items of the [IList].
  @override
  Iterator<T> get iterator;

  /// Returns a new set containing the current set plus the given item.
  /// However, if the given item already exists in the set,
  /// it will return the current set (same instance).
  S<T> add(T item) => contains(item) ? this : SAdd(this, item);

  /// Returns a new set containing the current set plus all the given items.
  /// However, if all given items already exists in the set,
  /// it will return the current set (same instance).
  S<T> addAll(Iterable<T> items) {
    final Set<T> setToBeAdded = {};
    for (T item in items) {
      if (!contains(item)) setToBeAdded.add(item);
    }
    return setToBeAdded.isEmpty ? this : SAddAll(this, setToBeAdded);
  }

  /// TODO: FALTA FAZER!!!
  S<T> remove(T element) => !contains(element) ? this : SFlat<T>.unsafe(unlock..remove(element));

  @override
  bool get isEmpty => getFlushed.isEmpty;

  @override
  bool get isNotEmpty => !isEmpty;

  @override
  bool any(bool Function(T) test) => getFlushed.any(test);

  @override
  Iterable<R> cast<R>() => getFlushed.cast<R>();

  @override
  bool contains(Object element);

  @override
  bool every(bool Function(T) test) => getFlushed.every(test);

  @override
  Iterable<E> expand<E>(Iterable<E> Function(T) f) => getFlushed.expand(f);

  @override
  int get length => getFlushed.length;

  @override
  T get first => getFlushed.first;

  @override
  T get last => getFlushed.last;

  @override
  T get single => getFlushed.single;

  @override
  T firstWhere(bool Function(T) test, {T Function() orElse}) =>
      getFlushed.firstWhere(test, orElse: orElse);

  @override
  E fold<E>(E initialValue, E Function(E previousValue, T element) combine) =>
      getFlushed.fold(initialValue, combine);

  @override
  Iterable<T> followedBy(Iterable<T> other) => getFlushed.followedBy(other);

  @override
  void forEach(void Function(T element) f) => getFlushed.forEach(f);

  @override
  String join([String separator = ""]) => getFlushed.join(separator);

  @override
  T lastWhere(bool Function(T element) test, {T Function() orElse}) =>
      getFlushed.lastWhere(test, orElse: orElse);

  @override
  Iterable<E> map<E>(E Function(T element) f) => getFlushed.map(f);

  @override
  T reduce(T Function(T value, T element) combine) => getFlushed.reduce(combine);

  @override
  T singleWhere(bool Function(T element) test, {T Function() orElse}) =>
      getFlushed.singleWhere(test, orElse: orElse);

  @override
  Iterable<T> skip(int count) => getFlushed.skip(count);

  @override
  Iterable<T> skipWhile(bool Function(T value) test) => getFlushed.skipWhile(test);

  @override
  Iterable<T> take(int count) => getFlushed.take(count);

  @override
  Iterable<T> takeWhile(bool Function(T value) test) => getFlushed.takeWhile(test);

  @override
  Iterable<T> where(bool Function(T element) test) => getFlushed.where(test);

  @override
  Iterable<E> whereType<E>() => getFlushed.whereType<E>();

  @override
  List<T> toList({bool growable = true}) => List.of(this, growable: growable);

  @override
  Set<T> toSet() => HashSet.of(this);

  @override
  T elementAt(int index) => throw UnsupportedError("elementAt in ISet is not allowed");
}

// /////////////////////////////////////////////////////////////////////////////

/// Don't use this class.
@visibleForTesting
class InternalsForTestingPurposesISet {
  ISet iset;

  InternalsForTestingPurposesISet(this.iset);

  /// To access the private counter, add this to the test file:
  ///
  /// ```dart
  /// extension TestExtension on ISet {
  ///   int get counter => InternalsForTestingPurposesISet(this).counter;
  /// }
  /// ```
  int get counter => iset._counter;
}

// /////////////////////////////////////////////////////////////////////////////<|MERGE_RESOLUTION|>--- conflicted
+++ resolved
@@ -105,14 +105,9 @@
 
   static set defaultConfig(ConfigSet config) {
     if (ImmutableCollection.isConfigLocked)
-<<<<<<< HEAD
-      throw StateError("Can't change the configuration of immutable collections.");
-    _defaultConfig = config ?? const ConfigSet(isDeepEquals: true, sort: true);
-=======
       throw StateError(
           "Can't change the configuration of immutable collections.");
     _defaultConfig = config ?? const ConfigSet();
->>>>>>> aa57d08d
   }
 
   static set flushFactor(int value) {
@@ -130,11 +125,7 @@
     if (value != null) _asyncAutoflush = value;
   }
 
-<<<<<<< HEAD
-  static ConfigSet _defaultConfig = const ConfigSet(isDeepEquals: true, sort: true);
-=======
   static ConfigSet _defaultConfig = const ConfigSet();
->>>>>>> aa57d08d
 
   static const _defaultFlushFactor = 20;
 
