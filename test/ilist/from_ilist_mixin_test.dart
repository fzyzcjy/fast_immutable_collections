import "dart:math";

import "package:meta/meta.dart";
import "package:test/test.dart";

import "package:fast_immutable_collections/fast_immutable_collections.dart";

void main() {
  /////////////////////////////////////////////////////////////////////////////

  setUp(() {
    ImmutableCollection.resetAllConfigurations();
  });

  /////////////////////////////////////////////////////////////////////////////

  test("iterator", () {
    const Student james = Student("James");
    const Student sara = Student("Sara");
    const Student lucy = Student("Lucy");
    final Students students = Students([james, sara, lucy]);

    final Iterator<Student> iterator = students.iterator;

    expect(iterator.current, isNull);
    expect(iterator.moveNext(), isTrue);
    expect(iterator.current, james);
    expect(iterator.moveNext(), isTrue);
    expect(iterator.current, sara);
    expect(iterator.moveNext(), isTrue);
    expect(iterator.current, lucy);
    expect(iterator.moveNext(), isFalse);
    expect(iterator.current, isNull);
  });

  //////////////////////////////////////////////////////////////////////////////

  test("any", () {
    const Student james = Student("James");
    const Student sara = Student("Sara");
    const Student lucy = Student("Lucy");
    final Students students = Students([james, sara, lucy]);

    expect(students.any((Student student) => student.name == "James"), isTrue);
    expect(students.any((Student student) => student.name == "John"), isFalse);
  });

  //////////////////////////////////////////////////////////////////////////////

  test("cast", () {
    final Students students = Students([Student("James")]);

    expect(students.cast<ProtoStudent>(), isA<Iterable<ProtoStudent>>());
  });

  //////////////////////////////////////////////////////////////////////////////

  test("contains", () {
    const Student james = Student("James");
    const Student sara = Student("Sara");
    const Student lucy = Student("Lucy");
    final Students students = Students([james, sara, lucy]);

    expect(students.contains(const Student("James")), isTrue);
    expect(students.contains(const Student("John")), isFalse);
  });

  //////////////////////////////////////////////////////////////////////////////

  test("[]", () {
    const Student james = Student("James");
    const Student sara = Student("Sara");
    const Student lucy = Student("Lucy");
    final Students students = Students([james, sara, lucy]);

    expect(students[0], const Student("James"));
    expect(students[1], const Student("Sara"));
    expect(students[2], const Student("Lucy"));
  });

  //////////////////////////////////////////////////////////////////////////////

  test("elementAt", () {
    const Student james = Student("James");
    const Student sara = Student("Sara");
    const Student lucy = Student("Lucy");
    final Students students = Students([james, sara, lucy]);

    expect(students.elementAt(0), const Student("James"));
    expect(students.elementAt(1), const Student("Sara"));
    expect(students.elementAt(2), const Student("Lucy"));
  });

  //////////////////////////////////////////////////////////////////////////////

  test("every", () {
    const Student james = Student("James");
    const Student sara = Student("Sara");
    const Student lucy = Student("Lucy");
    final Students students = Students([james, sara, lucy]);

    expect(students.every((Student student) => student.name.length > 1), isTrue);
    expect(students.every((Student student) => student.name.length > 4), isFalse);
  });

  //////////////////////////////////////////////////////////////////////////////

  test("expand", () {
    const Student james = Student("James");
    const Student sara = Student("Sara");
    const Student lucy = Student("Lucy");
    final Students students = Students([james, sara, lucy]);

    expect(students.expand((Student student) => [student, student]),
        allOf(isA<Iterable<Student>>(), <Student>[james, james, sara, sara, lucy, lucy].lock));
    expect(students.expand((Student student) => <Student>[]),
        allOf(<Student>[].lock, isA<Iterable<Student>>()));
  });

  //////////////////////////////////////////////////////////////////////////////

  test("length", () {
    const Student james = Student("James");
    const Student sara = Student("Sara");
    const Student lucy = Student("Lucy");
    final Students students = Students([james, sara, lucy]);

    expect(students.length, 3);
  });

  //////////////////////////////////////////////////////////////////////////////

  test("first", () {
    const Student james = Student("James");
    const Student sara = Student("Sara");
    const Student lucy = Student("Lucy");
    final Students students = Students([james, sara, lucy]);

    expect(students.first, const Student("James"));
  });

  //////////////////////////////////////////////////////////////////////////////

  test("last", () {
    const Student james = Student("James");
    const Student sara = Student("Sara");
    const Student lucy = Student("Lucy");
    final Students students = Students([james, sara, lucy]);

    expect(students.last, const Student("Lucy"));
  });

  //////////////////////////////////////////////////////////////////////////////

  test("single", () {
    // 1) State exception
    const Student james = Student("James");
    const Student sara = Student("Sara");
    const Student lucy = Student("Lucy");
    final Students students = Students([james, sara, lucy]);

    expect(() => students.single, throwsStateError);

    // 2) Access
    expect(Students([const Student("James")]).single, const Student("James"));
  });

  //////////////////////////////////////////////////////////////////////////////

  test("firstWhere", () {
    const Student james = Student("James");
    const Student sara = Student("Sara");
    const Student lucy = Student("Lucy");
    final Students students = Students([james, sara, lucy]);

    expect(
        students.firstWhere((Student student) => student.name.length == 5,
            orElse: () => const Student("John")),
        const Student("James"));
    expect(
        students.firstWhere((Student student) => student.name.length == 4,
            orElse: () => const Student("John")),
        const Student("Sara"));
    expect(
        students.firstWhere((Student student) => student == const Student("Bob"),
            orElse: () => const Student("John")),
        const Student("John"));
  });

  //////////////////////////////////////////////////////////////////////////////

  test("fold", () {
    const Student james = Student("James");
    const Student sara = Student("Sara");
    const Student lucy = Student("Lucy");
    final Students students = Students([james, sara, lucy]);

    expect(
        students.fold(
            Student("Class"),
            (Student previousStudent, Student currentStudent) =>
                Student(previousStudent.name + " : " + currentStudent.name)),
        const Student("Class : James : Sara : Lucy"));
  });

  //////////////////////////////////////////////////////////////////////////////

  test("followedBy", () {
    const Student james = Student("James");
    const Student sara = Student("Sara");
    const Student lucy = Student("Lucy");
    const Student bob = Student("Bob");
    const Student charles = Student("Charles");

    final Students students = Students([james, sara, lucy]);

<<<<<<< HEAD
    expect(students.followedBy([bob]).unlock, [james, sara, lucy, bob]);
    expect(students.followedBy([bob, charles].lock).unlock, [james, sara, lucy, bob, charles]);
=======
    expect(students.followedBy([const Student("Bob")]),
        [james, sara, lucy, const Student("Bob")]);
>>>>>>> 2cad419b
  });

  //////////////////////////////////////////////////////////////////////////////

  test("forEach", () {
    String concatenated = "";

    const Student james = Student("James");
    const Student sara = Student("Sara");
    const Student lucy = Student("Lucy");
    final Students students = Students([james, sara, lucy]);

    students.forEach((Student student) => concatenated += student.name + ", ");

    expect(concatenated, "James, Sara, Lucy, ");
  });

  //////////////////////////////////////////////////////////////////////////////

  test("join", () {
    const Student james = Student("James");
    const Student sara = Student("Sara");
    const Student lucy = Student("Lucy");
    final Students students = Students([james, sara, lucy]);

    expect(students.join(", "), "Student: James, Student: Sara, Student: Lucy");
    expect(Students([]).join(", "), "");
  });

  //////////////////////////////////////////////////////////////////////////////

  test("lastWhere", () {
    const Student james = Student("James");
    const Student sara = Student("Sara");
    const Student lucy = Student("Lucy");
    final Students students = Students([james, sara, lucy]);

    expect(
        students.lastWhere((Student student) => student.name.length == 5,
            orElse: () => const Student("John")),
        const Student("James"));
    expect(
        students.lastWhere((Student student) => student.name.length == 4,
            orElse: () => const Student("John")),
        const Student("Lucy"));
    expect(
        students.lastWhere((Student student) => student == const Student("Bob"),
            orElse: () => const Student("John")),
        const Student("John"));
  });

  //////////////////////////////////////////////////////////////////////////////

  test("map", () {
    const Student james = Student("James");
    const Student sara = Student("Sara");
    final Students students = Students([james, sara]);

    expect(students.map((Student student) => Student(student.name + student.name)),
        [const Student("JamesJames"), const Student("SaraSara")]);
  });

  //////////////////////////////////////////////////////////////////////////////

  test("reduce", () {
    const Student james = Student("James");
    const Student sara = Student("Sara");
    const Student lucy = Student("Lucy");
    final Students students = Students([james, sara, lucy]);

    expect(
        students.reduce((Student currentStudent, Student nextStudent) =>
            Student(currentStudent.name + " " + nextStudent.name)),
        Student("James Sara Lucy"));
  });

  //////////////////////////////////////////////////////////////////////////////

  test("singleWhere", () {
    const Student james = Student("James");
    const Student sara = Student("Sara");
    const Student lucy = Student("Lucy");
    final Students students = Students([james, sara, lucy]);

    expect(
        students.singleWhere((Student student) => student.name == "Sara",
            orElse: () => Student("Bob")),
        const Student("Sara"));
    expect(
        students.singleWhere((Student student) => student.name == "Goat",
            orElse: () => Student("Bob")),
        const Student("Bob"));
  });

  //////////////////////////////////////////////////////////////////////////////

  test("skip", () {
    const Student james = Student("James");
    const Student sara = Student("Sara");
    const Student lucy = Student("Lucy");
    final Students students = Students([james, sara, lucy]);

    expect(students.skip(2), [const Student("Lucy")]);
    expect(students.skip(10), <Student>[]);
  });

  //////////////////////////////////////////////////////////////////////////////

  test("skipWhile", () {
    const Student james = Student("James");
    const Student sara = Student("Sara");
    const Student lucy = Student("Lucy");
    final Students students = Students([james, sara, lucy]);

    expect(students.skipWhile((Student student) => student.name.length > 4),
        [const Student("Sara"), const Student("Lucy")]);
  });

  //////////////////////////////////////////////////////////////////////////////

  test("take", () {
    const Student james = Student("James");
    const Student sara = Student("Sara");
    const Student lucy = Student("Lucy");
    final Students students = Students([james, sara, lucy]);

    expect(students.take(0), <Student>[]);
    expect(students.take(1), <Student>[const Student("James")]);
    expect(students.take(2), <Student>[const Student("James"), const Student("Sara")]);
    expect(students.take(3),
        <Student>[const Student("James"), const Student("Sara"), const Student("Lucy")]);
    expect(students.take(10),
        <Student>[const Student("James"), const Student("Sara"), const Student("Lucy")]);
  });

  //////////////////////////////////////////////////////////////////////////////

  test("takeWhile", () {
    const Student james = Student("James");
    const Student sara = Student("Sara");
    const Student lucy = Student("Lucy");
    final Students students = Students([james, sara, lucy]);

    expect(students.takeWhile((Student student) => student.name.length >= 5),
        [const Student("James")]);
  });

  //////////////////////////////////////////////////////////////////////////////

  test("where", () {
    const Student james = Student("James");
    const Student sara = Student("Sara");
    const Student lucy = Student("Lucy");
    final Students students = Students([james, sara, lucy]);

    expect(students.where((Student student) => student.name.length == 5), [const Student("James")]);
    expect(students.where((Student student) => student.name.length == 100), <Student>[]);
  });

  //////////////////////////////////////////////////////////////////////////////

  test("whereType", () {
    const Student james = Student("James");
    const Student sara = Student("Sara");
    const Student lucy = Student("Lucy");
    final Students students = Students([james, sara, lucy]);

    expect(students.whereType<Student>(),
        [const Student("James"), const Student("Sara"), const Student("Lucy")]);
    expect(students.whereType<String>(), <Student>[]);
  });

  //////////////////////////////////////////////////////////////////////////////

  test("isEmpty", () {
    expect(Students([]).isEmpty, isTrue);
    expect(Students([Student("James")]).isEmpty, isFalse);
  });

  //////////////////////////////////////////////////////////////////////////////

  test("isNotEmpty", () {
    expect(Students([]).isNotEmpty, isFalse);
    expect(Students([Student("James")]).isNotEmpty, isTrue);
  });

  //////////////////////////////////////////////////////////////////////////////

  test("toList", () {
    const Student james = Student("James");
    const Student sara = Student("Sara");
    const Student lucy = Student("Lucy");
    final Students students = Students([james, sara, lucy]);

    expect(
        students.toList(), [const Student("James"), const Student("Sara"), const Student("Lucy")]);
  });

  //////////////////////////////////////////////////////////////////////////////

  test("toSet", () {
    const Student james = Student("James");
    const Student sara = Student("Sara");
    const Student lucy = Student("Lucy");
    final Students students = Students([james, sara, sara, lucy]);

    expect(
        students.toSet(), {const Student("James"), const Student("Sara"), const Student("Lucy")});
  });

  //////////////////////////////////////////////////////////////////////////////

  test("+", () {
    const Student james = Student("James");
    const Student sara = Student("Sara");
    const Student lucy = Student("Lucy");
    final Students students = Students([james, sara, lucy]);

    final Students studentsResult = students + [james];

    expect(studentsResult.unlock, [
      const Student("James"),
      const Student("Sara"),
      const Student("Lucy"),
      const Student("James")
    ]);
  });

  //////////////////////////////////////////////////////////////////////////////

  test("add", () {
    const Student james = Student("James");
    const Student sara = Student("Sara");
    const Student lucy = Student("Lucy");
    final Students students = Students([james, sara, lucy]);

    final Students studentsResult = students.add(const Student("Bob"));

    expect(studentsResult.unlock, [james, sara, lucy, const Student("Bob")]);
  });

  //////////////////////////////////////////////////////////////////////////////

  test("addAll", () {
    const Student james = Student("James");
    const Student sara = Student("Sara");
    const Student lucy = Student("Lucy");
    final Students students = Students([james, sara, lucy]);

    final Students studentsResult = students.addAll([const Student("Bob"), const Student("John")]);

    expect(studentsResult.unlock, [james, sara, lucy, const Student("Bob"), const Student("John")]);
  });

  //////////////////////////////////////////////////////////////////////////////

  test("asMap", () {
    const Student james = Student("James");
    const Student sara = Student("Sara");
    const Student lucy = Student("Lucy");
    final Students students = Students([james, sara, lucy]);

    expect(students.asMap().unlock, {
      0: const Student("James"),
      1: const Student("Sara"),
      2: const Student("Lucy"),
    });
  });

  //////////////////////////////////////////////////////////////////////////////

  test("clear", () {
    const Student james = Student("James");
    const Student sara = Student("Sara");
    const Student lucy = Student("Lucy");
    final Students students = Students([james, sara, lucy]);

    final Students studentsResult = students.clear();

    expect(studentsResult.iter.unlock, <Student>[]);
  });

  //////////////////////////////////////////////////////////////////////////////

  test("equalItems", () {
    const Student james = Student("James");
    const Student sara = Student("Sara");
    const Student lucy = Student("Lucy");
    final Students students = Students([james, sara, lucy]);

    expect(students.equalItems([james, sara, lucy]), isTrue);
    expect(students.equalItems([sara, lucy, james]), isFalse);
    expect(students.equalItems([james]), isFalse);
  });

  //////////////////////////////////////////////////////////////////////////////

  test("unorderedEqualItems", () {
    const Student james = Student("James");
    const Student sara = Student("Sara");
    const Student lucy = Student("Lucy");
    final Students students = Students([james, sara, lucy]);

    expect(students.unorderedEqualItems([james, sara, lucy]), isTrue);
    expect(students.unorderedEqualItems([sara, lucy, james]), isTrue);
    expect(students.unorderedEqualItems([james]), isFalse);
  });

  //////////////////////////////////////////////////////////////////////////////

  test("same", () {
    const Student james = Student("James");
    const Student sara = Student("Sara");
    const Student lucy = Student("Lucy");
    final Students students = Students([james, sara, lucy]);

    expect(students.same(students), isTrue);
    expect(students.same(Students([james, sara, lucy])), isFalse);
  });

  //////////////////////////////////////////////////////////////////////////////

  test("fillRange", () {
    const Student james = Student("James");
    const Student sara = Student("Sara");
    const Student lucy = Student("Lucy");
    final Students students = Students([james, sara, lucy]);

    expect(students.fillRange(1, 3, Student("Placeholder")).iter,
        [james, const Student("Placeholder"), const Student("Placeholder")]);
  });

  //////////////////////////////////////////////////////////////////////////////

  test("firstOr", () {
    const Student james = Student("James");
    const Student sara = Student("Sara");
    const Student lucy = Student("Lucy");
    final Students students = Students([james, sara, lucy]);

    expect(students.firstOr(const Student("Bob")), const Student("James"));
    expect(Students([]).firstOr(const Student("Bob")), const Student("Bob"));
  });

  //////////////////////////////////////////////////////////////////////////////

  test("firstOrNull", () {
    const Student james = Student("James");
    const Student sara = Student("Sara");
    const Student lucy = Student("Lucy");
    final Students students = Students([james, sara, lucy]);

    expect(students.firstOrNull, const Student("James"));
    expect(Students([]).firstOrNull, isNull);
  });

  //////////////////////////////////////////////////////////////////////////////

  test("getRange", () {
    const Student james = Student("James");
    const Student sara = Student("Sara");
    const Student lucy = Student("Lucy");
    final Students students = Students([james, sara, lucy]);

    expect(students.getRange(1, 3), [const Student("Sara"), const Student("Lucy")]);
  });

  //////////////////////////////////////////////////////////////////////////////

  test("indexOf", () {
    const Student james = Student("James");
    const Student sara = Student("Sara");
    const Student lucy = Student("Lucy");
    final Students students = Students([james, sara, lucy]);

    expect(students.indexOf(const Student("James")), 0);
    expect(students.indexOf(const Student("Sara")), 1);
    expect(students.indexOf(const Student("Lucy")), 2);
    expect(students.indexOf(const Student("Bob")), -1);
  });

  //////////////////////////////////////////////////////////////////////////////

  test("indexWhere", () {
    const Student james = Student("James");
    const Student sara = Student("Sara");
    const Student lucy = Student("Lucy");
    final Students students = Students([james, sara, lucy]);

    expect(students.indexWhere((Student student) => student.name.length == 5), 0);
    expect(students.indexWhere((Student student) => student.name.length == 100), -1);
  });

  //////////////////////////////////////////////////////////////////////////////

  test("insert", () {
    const Student james = Student("James");
    const Student sara = Student("Sara");
    const Student lucy = Student("Lucy");
    final Students students = Students([james, sara, lucy]);

    final Students studentsResult = students.insert(1, const Student("Bob"));

    expect(studentsResult.iter, [james, const Student("Bob"), sara, lucy]);
  });

  //////////////////////////////////////////////////////////////////////////////

  test("insertAll", () {
    const Student james = Student("James");
    const Student sara = Student("Sara");
    const Student lucy = Student("Lucy");
    final Students students = Students([james, sara, lucy]);

    final Students studentsResult =
        students.insertAll(1, [const Student("Bob"), const Student("John")]);

    expect(studentsResult.iter, [james, const Student("Bob"), const Student("John"), sara, lucy]);
  });

  //////////////////////////////////////////////////////////////////////////////

  test("lastIndexOf", () {
    const Student james = Student("James");
    const Student sara = Student("Sara");
    const Student lucy = Student("Lucy");
    final Students students = Students([james, sara, lucy, sara]);

    expect(students.lastIndexOf(const Student("Sara")), 3);
  });

  //////////////////////////////////////////////////////////////////////////////

  test("lastIndexWhere", () {
    const Student james = Student("James");
    const Student sara = Student("Sara");
    const Student lucy = Student("Lucy");
    final Students students = Students([james, sara, lucy, sara]);

    expect(students.lastIndexWhere((Student student) => student.name == "Sara"), 3);
  });

  //////////////////////////////////////////////////////////////////////////////

  test("lastOr", () {
    const Student james = Student("James");
    const Student sara = Student("Sara");
    const Student lucy = Student("Lucy");
    final Students students = Students([james, sara, lucy]);

    expect(students.lastOr(const Student("Bob")), const Student("Lucy"));
    expect(Students([]).lastOr(const Student("Bob")), const Student("Bob"));
  });

  //////////////////////////////////////////////////////////////////////////////

  test("lastOrNull", () {
    const Student james = Student("James");
    const Student sara = Student("Sara");
    const Student lucy = Student("Lucy");
    final Students students = Students([james, sara, lucy]);

    expect(students.lastOrNull, const Student("Lucy"));
    expect(Students([]).lastOrNull, isNull);
  });

  //////////////////////////////////////////////////////////////////////////////

  test("maxLength", () {
    // 1) Regular usage
    const Student james = Student("James");
    const Student sara = Student("Sara");
    const Student lucy = Student("Lucy");
    final Students students = Students([james, sara, lucy]);

    expect(students.maxLength(2).iter, [james, sara]);
    expect(students.maxLength(0).iter, []);

    // 2) Priority
    expect(
        students
            .maxLength(2,
                priority: (Student a, Student b) => a.name.length.compareTo(b.name.length))
            .iter,
        [sara, lucy]);
  });

  //////////////////////////////////////////////////////////////////////////////

  test("process", () {
    const Student james = Student("James");
    const Student sara = Student("Sara");
    const Student lucy = Student("Lucy");
    final Students students = Students([james, sara, lucy]);

    expect(
        students
            .process(
                test: (_, __, Student student) => student.name.length == 5,
                apply: (_, __, Student student) => [Student(student.name * 2)])
            .iter,
        [const Student("JamesJames"), sara, lucy]);
  });

  //////////////////////////////////////////////////////////////////////////////

  test("put", () {
    const Student james = Student("James");
    const Student sara = Student("Sara");
    const Student lucy = Student("Lucy");
    final Students students = Students([james, sara, lucy]);

    expect(students.put(2, const Student("Bob")).iter, [james, sara, const Student("Bob")]);
  });

  //////////////////////////////////////////////////////////////////////////////

  test("remove", () {
    const Student james = Student("James");
    const Student sara = Student("Sara");
    const Student lucy = Student("Lucy");
    final Students students = Students([james, sara, lucy]);

    expect(students.remove(const Student("James")).iter, [sara, lucy]);
  });

  //////////////////////////////////////////////////////////////////////////////

  test("removeAt", () {
    const Student james = Student("James");
    const Student sara = Student("Sara");
    const Student lucy = Student("Lucy");
    final Students students = Students([james, sara, lucy]);
    final Output<Student> output = Output();

    final Students removed = students.removeAt(1, output);

    expect(removed.iter, [james, lucy]);
    expect(output.value, const Student("Sara"));
  });

  //////////////////////////////////////////////////////////////////////////////

  test("removeLast", () {
    const Student james = Student("James");
    const Student sara = Student("Sara");
    const Student lucy = Student("Lucy");
    final Students students = Students([james, sara, lucy]);
    final Output<Student> output = Output();

    final Students removed = students.removeLast(output);

    expect(removed.iter, [james, sara]);
    expect(output.value, const Student("Lucy"));
  });

  //////////////////////////////////////////////////////////////////////////////

  test("removeRange", () {
    const Student james = Student("James");
    const Student sara = Student("Sara");
    const Student lucy = Student("Lucy");
    final Students students = Students([james, sara, lucy]);

    expect(students.removeRange(1, 3).iter, [james]);
  });

  //////////////////////////////////////////////////////////////////////////////

  test("removeWhere", () {
    const Student james = Student("James");
    const Student sara = Student("Sara");
    const Student lucy = Student("Lucy");
    final Students students = Students([james, sara, lucy]);

    expect(students.removeWhere((Student student) => student.name.length == 4).iter, [james]);
  });

  //////////////////////////////////////////////////////////////////////////////

  test("replaceAll", () {
    const Student james = Student("James");
    const Student sara = Student("Sara");
    const Student lucy = Student("Lucy");
    final Students students = Students([james, sara, lucy, james]);

    expect(students.replaceAll(from: const Student("James"), to: const Student("Bob")).iter,
        [const Student("Bob"), sara, lucy, const Student("Bob")]);
  });

  //////////////////////////////////////////////////////////////////////////////

  test("replaceAllWhere", () {
    const Student james = Student("James");
    const Student sara = Student("Sara");
    const Student lucy = Student("Lucy");
    final Students students = Students([james, sara, lucy, james]);

    expect(
        students
            .replaceAllWhere((Student student) => student.name.length == 5, const Student("Bob"))
            .iter,
        [const Student("Bob"), sara, lucy, const Student("Bob")]);
  });

  //////////////////////////////////////////////////////////////////////////////

  test("replaceFirst", () {
    const Student james = Student("James");
    const Student sara = Student("Sara");
    const Student lucy = Student("Lucy");
    final Students students = Students([james, sara, lucy, james]);

    expect(students.replaceFirst(from: const Student("James"), to: const Student("Bob")).iter,
        [const Student("Bob"), sara, lucy, james]);
  });

  //////////////////////////////////////////////////////////////////////////////

  test("replaceFirstWhere", () {
    const Student james = Student("James");
    const Student sara = Student("Sara");
    const Student lucy = Student("Lucy");
    final Students students = Students([james, sara, lucy, james]);

    expect(
        students
            .replaceFirstWhere((Student student) => student.name.length == 5, const Student("Bob"))
            .iter,
        [const Student("Bob"), sara, lucy, james]);
  });

  //////////////////////////////////////////////////////////////////////////////

  test("replaceRange", () {
    const Student james = Student("James");
    const Student sara = Student("Sara");
    const Student lucy = Student("Lucy");
    final Students students = Students([james, sara, lucy, james]);

    expect(students.replaceRange(1, 3, [const Student("Bob"), const Student("John")]).iter,
        [james, const Student("Bob"), const Student("John"), james]);
  });

  //////////////////////////////////////////////////////////////////////////////

  test("retainWhere", () {
    const Student james = Student("James");
    const Student sara = Student("Sara");
    const Student lucy = Student("Lucy");
    final Students students = Students([james, sara, lucy]);

    expect(students.retainWhere((Student student) => student.name.length == 4).iter, [sara, lucy]);
  });

  //////////////////////////////////////////////////////////////////////////////

  test("reversed", () {
    const Student james = Student("James");
    const Student sara = Student("Sara");
    const Student lucy = Student("Lucy");
    final Students students = Students([james, sara, lucy]);

    expect(students.reversed.iter, [lucy, sara, james]);
  });

  //////////////////////////////////////////////////////////////////////////////

  test("setAll", () {
    const Student james = Student("James");
    const Student sara = Student("Sara");
    const Student lucy = Student("Lucy");
    final Students students = Students([james, sara, lucy]);

    expect(students.setAll(1, [const Student("Bob")]).iter, [james, const Student("Bob"), lucy]);
  });

  //////////////////////////////////////////////////////////////////////////////

  test("setRange", () {
    const Student james = Student("James");
    const Student sara = Student("Sara");
    const Student lucy = Student("Lucy");
    final Students students = Students([james, sara, lucy]);

    expect(students.setRange(1, 3, [const Student("Bob"), const Student("John")]).iter,
        [james, const Student("Bob"), const Student("John")]);
  });

  //////////////////////////////////////////////////////////////////////////////

  test("shuffle", () {
    const Student james = Student("James");
    const Student sara = Student("Sara");
    const Student lucy = Student("Lucy");
    final Students students = Students([james, sara, lucy]);

    final Random random = Random(0);

    expect(students.shuffle(random).iter, [lucy, sara, james]);
  });

  //////////////////////////////////////////////////////////////////////////////

  test("singleOr", () {
    const Student james = Student("James");
    const Student sara = Student("Sara");
    const Student lucy = Student("Lucy");
    final Students students = Students([james, sara, lucy]);

    expect(students.singleOr(Student("Bob")), Student("Bob"));
    expect(Students([james]).singleOr(Student("Bob")), Student("James"));
  });

  //////////////////////////////////////////////////////////////////////////////

  test("singleOrNull", () {
    const Student james = Student("James");
    const Student sara = Student("Sara");
    const Student lucy = Student("Lucy");
    final Students students = Students([james, sara, lucy]);

    expect(students.singleOrNull, isNull);
    expect(Students([const Student("Bob")]).singleOrNull, const Student("Bob"));
  });

  //////////////////////////////////////////////////////////////////////////////

  test("sort", () {
    const Student james = Student("James");
    const Student sara = Student("Sara");
    const Student lucy = Student("Lucy");
    final Students students = Students([james, sara, lucy]);

    expect(students.sort((Student a, Student b) => a.name.compareTo(b.name)).iter,
        [james, lucy, sara]);
  });

  //////////////////////////////////////////////////////////////////////////////

  test("sublist", () {
    const Student james = Student("James");
    const Student sara = Student("Sara");
    const Student lucy = Student("Lucy");
    final Students students = Students([james, sara, lucy]);

    expect(students.sublist(1).iter, [sara, lucy]);
  });

  //////////////////////////////////////////////////////////////////////////////

  test("toggle", () {
    const Student james = Student("James");
    const Student sara = Student("Sara");
    const Student lucy = Student("Lucy");
    final Students students = Students([james, sara, lucy]);

    expect(students.toggle(const Student("Sara")).iter, [james, lucy]);
    expect(students.toggle(const Student("Bob")).iter, [james, sara, lucy, const Student("Bob")]);
  });

  //////////////////////////////////////////////////////////////////////////////

  test("unlock", () {
    const Student james = Student("James");
    const Student sara = Student("Sara");
    const Student lucy = Student("Lucy");
    final Students students = Students([james, sara, lucy]);

    expect(students.unlock, allOf(isA<List<Student>>(), [james, sara, lucy]));
  });

  //////////////////////////////////////////////////////////////////////////////

  test("unlockView", () {
    const Student james = Student("James");
    const Student sara = Student("Sara");
    const Student lucy = Student("Lucy");
    final Students students = Students([james, sara, lucy]);

    expect(students.unlockView,
        allOf(isA<List<Student>>(), isA<UnmodifiableListFromIList<Student>>()));
  });

  //////////////////////////////////////////////////////////////////////////////

  test("toString", () {
    const Student james = Student("James");
    const Student sara = Student("Sara");
    const Student lucy = Student("Lucy");
    final Students students = Students([james, sara, lucy]);

    // 1) Global configuration prettyPrint == false
    ImmutableCollection.prettyPrint = false;
    expect(students.toString(), "Students[Student: James, Student: Sara, Student: Lucy]");

    // 2) Global configuration prettyPrint == true
    ImmutableCollection.prettyPrint = true;
    expect(
        students.toString(),
        "Students[\n"
        "   Student: James,\n"
        "   Student: Sara,\n"
        "   Student: Lucy\n"
        "]");
  });

  /////////////////////////////////////////////////////////////////////////////
}

/////////////////////////////////////////////////////////////////////////////

@immutable
class Students with FromIListMixin<Student, Students> {
  final IList<Student> _students;

  Students([Iterable<Student> students]) : _students = IList(students);

  @override
  Students newInstance(IList<Student> ilist) => Students(ilist);

  @override
  IList<Student> get iter => _students;
}

/////////////////////////////////////////////////////////////////////////////

@immutable
abstract class ProtoStudent {
  const ProtoStudent();
}

/////////////////////////////////////////////////////////////////////////////

@immutable
class Student extends ProtoStudent implements Comparable<Student> {
  final String name;

  const Student(this.name);

  @override
  String toString() => "Student: $name";

  @override
  bool operator ==(Object other) =>
      identical(this, other) ||
      other is Student && runtimeType == other.runtimeType && name == other.name;

  @override
  int get hashCode => name.hashCode;

  @override
  int compareTo(Student other) => name.compareTo(other.name);
}

/////////////////////////////////////////////////////////////////////////////<|MERGE_RESOLUTION|>--- conflicted
+++ resolved
@@ -214,13 +214,8 @@
 
     final Students students = Students([james, sara, lucy]);
 
-<<<<<<< HEAD
-    expect(students.followedBy([bob]).unlock, [james, sara, lucy, bob]);
+    expect(students.followedBy([bob]), [james, sara, lucy, bob]);
     expect(students.followedBy([bob, charles].lock).unlock, [james, sara, lucy, bob, charles]);
-=======
-    expect(students.followedBy([const Student("Bob")]),
-        [james, sara, lucy, const Student("Bob")]);
->>>>>>> 2cad419b
   });
 
   //////////////////////////////////////////////////////////////////////////////
