import "package:flutter_test/flutter_test.dart";

import "package:fast_immutable_collections/fast_immutable_collections.dart";

void main() {
  setUp(() {
    ImmutableCollection.resetAllConfigurations();
    ImmutableCollection.autoFlush = false;
  });

//////////////////////////////////////////////////////////////////////////////

  test("Empty Initialization | Runtime Type", () {
    expect(IMapOfSets.empty<String, int>(), isA<IMapOfSets<String, int>>());
  });

  test("Empty Initialization | isEmpty | isNotEmpty", () {
    expect(IMapOfSets.empty().isEmpty, isTrue);
    expect(IMapOfSets.empty().isNotEmpty, isFalse);
  });

  test("IMapOfSets.equalItems()", () {
    final IMapOfSets<String, int> iMapOfSets1 = IMapOfSets({
      "a": {1, 2},
      "b": {1, 2, 3},
    });

    expect(
        iMapOfSets1.equalItems([
          MapEntry<String, ISet<int>>("a", {1, 2}.lock),
          MapEntry<String, ISet<int>>("b", {1, 2, 3}.lock)
        ]),
        isTrue);
    expect(
        iMapOfSets1.equalItems([
          MapEntry<String, ISet<int>>("a", {1, 2, 3}.lock),
          MapEntry<String, ISet<int>>("b", {1, 2, 3}.lock)
        ]),
        isFalse);
    expect(
        iMapOfSets1.equalItems([
          MapEntry<String, ISet<int>>("b", {1, 2, 3}.lock)
        ]),
        isFalse);
  });

  test("IMapOfSets.equalItemsToIMap()", () {
    final IMapOfSets<String, int> iMapOfSets1 = IMapOfSets({
      "a": {1, 2},
      "b": {1, 2, 3},
    });

    expect(
        iMapOfSets1.equalItemsToIMap(IMap({
          "a": {1, 2}.lock,
          "b": {1, 2, 3}.lock,
        })),
        isTrue);
    expect(
        iMapOfSets1.equalItemsToIMap(IMap({
          "a": {1, 2, 3}.lock,
          "b": {1, 2, 3}.lock,
        })),
        isFalse);
    expect(
        iMapOfSets1.equalItemsToIMap(IMap({
          "b": {1, 2, 3}.lock,
        })),
        isFalse);
  });

  test("IMapOfSets.equalItemsToIMapOfSets()", () {
    final IMapOfSets<String, int> iMapOfSets1 = IMapOfSets({
      "a": {1, 2},
      "b": {1, 2, 3},
    });

    expect(
        iMapOfSets1.equalItemsToIMapOfSets(IMapOfSets({
          "a": {1, 2}.lock,
          "b": {1, 2, 3}.lock,
        })),
        isTrue);
    expect(
        iMapOfSets1.equalItemsToIMapOfSets(IMapOfSets({
          "a": {1, 2, 3}.lock,
          "b": {1, 2, 3}.lock,
        })),
        isFalse);
    expect(
        iMapOfSets1.equalItemsToIMapOfSets(IMapOfSets({
          "b": {1, 2, 3}.lock,
        })),
        isFalse);
  });

  test("IMapOfSets.== Operator", () {
    final IMapOfSets<String, int> iMapOfSets1 = IMapOfSets({
          "a": {1, 2},
          "b": {1, 2, 3},
        }),
        iMapOfSets2 = IMapOfSets({
          "a": {1, 2},
          "b": {1, 2, 3},
        }),
        iMapOfSets3 = IMapOfSets({
          "a": {1, 2},
          "b": {1, 2},
        }),
        iMapOfSets4 = IMapOfSets({
          "b": {1, 2, 3},
        }).add("a", 1).add("a", 2);

    expect(iMapOfSets1 == iMapOfSets2, isTrue);
    expect(iMapOfSets1 == iMapOfSets3, isFalse);
    expect(iMapOfSets1 == iMapOfSets4, isTrue);
    expect(iMapOfSets1 == iMapOfSets2.remove("a", 3), isTrue);
  });

  test("IMapOfSets.== Operator | !isDeepEquals", () {
    final IMapOfSets<String, int> iMapOfSets1 = IMapOfSets({
          "a": {1, 2},
          "b": {1, 2, 3},
        }).withConfig(ConfigMapOfSets(isDeepEquals: false)),
        iMapOfSets2 = IMapOfSets({
          "a": {1, 2},
          "b": {1, 2, 3},
        });

    expect(iMapOfSets1 == iMapOfSets2, isFalse);
  });

  test("IMapOfSets.same()", () {
    final IMapOfSets<String, int> iMapOfSets1 = IMapOfSets({
          "a": {1, 2},
          "b": {1, 2, 3},
        }),
        iMapOfSets2 = IMapOfSets({
          "a": {1, 2},
          "b": {1, 2, 3},
        }),
        iMapOfSets3 = IMapOfSets({
          "a": {1, 2},
          "b": {1, 2},
        }),
        iMapOfSets4 = IMapOfSets({
          "b": {1, 2, 3},
        }).add("a", 1).add("a", 2);

    expect(iMapOfSets1.same(iMapOfSets2), isFalse);
    expect(iMapOfSets1.same(iMapOfSets3), isFalse);
    expect(iMapOfSets1.same(iMapOfSets4), isFalse);
    expect(iMapOfSets1.same(iMapOfSets1.remove("a", 3)), isTrue);
  });

  test("IMapOfSets.hashCode()", () {
    final IMapOfSets<String, int> iMapOfSets1 = IMapOfSets({
          "a": {1, 2},
          "b": {1, 2, 3},
        }),
        iMapOfSets2 = IMapOfSets({
          "a": {1, 2},
          "b": {1, 2, 3},
        }),
        iMapOfSets3 = IMapOfSets({
          "a": {1, 2},
          "b": {1, 2},
        }),
        iMapOfSets4 = IMapOfSets({
          "b": {1, 2, 3},
        }).add("a", 1).add("a", 2),
        iMapOfSets5 = IMapOfSets({
          "a": {1, 2},
          "b": {1, 2, 3},
        }).withConfig(ConfigMapOfSets(isDeepEquals: false));

    expect(iMapOfSets1 == iMapOfSets2, isTrue);
    expect(iMapOfSets1 == iMapOfSets3, isFalse);
    expect(iMapOfSets1 == iMapOfSets4, isTrue);
    expect(iMapOfSets1 == iMapOfSets5, isFalse);
    expect(iMapOfSets1.hashCode, iMapOfSets2.hashCode);
    expect(iMapOfSets1.hashCode, isNot(iMapOfSets3.hashCode));
    expect(iMapOfSets1.hashCode, iMapOfSets4.hashCode);
    expect(iMapOfSets1.hashCode, isNot(iMapOfSets5.hashCode));
  });

  //////////////////////////////////////////////////////////////////////////////////////////////////

  test("IMapOfSets.flush and IMapOfSets.isFlushed", () {
    final IMapOfSets<String, int> iMapOfSets1 = IMapOfSets({
      "a": {1, 2},
      "b": {1, 2, 3},
    });
    expect(iMapOfSets1.isFlushed, isTrue);

    final IMapOfSets<String, int> iMapOfSets2 = IMapOfSets({
      "a": {1, 2},
      "b": {1, 2, 3},
    }).addValues("a", {4, 5, 6});

    expect(iMapOfSets1.isFlushed, isTrue);
    expect(iMapOfSets2.isFlushed, isFalse);

    // Unlocking does not flush the collection.
    var mapOfSets1 = iMapOfSets1.unlock;
    var mapOfSets2 = iMapOfSets2.unlock;
    expect(iMapOfSets1.isFlushed, isTrue);
    expect(iMapOfSets2.isFlushed, isTrue);

    // ---

    // The equals is flushing the collection (this may change in the future).
    expect(mapOfSets1, {
      "a": {1, 2},
      "b": {1, 2, 3}
    });

    expect(mapOfSets2, {
      "a": {1, 2, 4, 5, 6},
      "b": {1, 2, 3}
    });

    expect(iMapOfSets1.isFlushed, isTrue);
    expect(iMapOfSets2.isFlushed, isFalse);

    iMapOfSets1.flush;
    iMapOfSets2.flush;

    expect(iMapOfSets1.isFlushed, isTrue);
    expect(iMapOfSets2.isFlushed, isTrue);
  });

  //////////////////////////////////////////////////////////////////////////////////////////////////

  test(
      "Ensuring Immutability | IMapOfSets.add() | "
      "Changing the passed mutable map of sets doesn't change the IMapOfSets", () {
    final Map<String, Set<int>> original = {
      "a": {1, 2},
      "b": {1, 2, 3},
    };
    final IMapOfSets<String, int> iMapOfSets = IMapOfSets(original);

    expect(iMapOfSets.unlock, original);

    original.addAll({
      "a": {1}
    });
    original.addAll({
      "c": {4, 5}
    });

    expect(original, <String, Set<int>>{
      "a": {1},
      "b": {1, 2, 3},
      "c": {4, 5},
    });
    expect(iMapOfSets.unlock, <String, Set<int>>{
      "a": {1, 2},
      "b": {1, 2, 3},
    });
  });

  test(
      "Ensuring Immutability | IMapOfSets.add() | "
      "Changing the IMapOfSets also doesn't change the original map of sets", () {
    final Map<String, Set<int>> original = {
      "a": {1, 2},
      "b": {1, 2, 3},
    };
    final IMapOfSets<String, int> iMapOfSets = IMapOfSets(original);

    expect(iMapOfSets.unlock, original);

    IMapOfSets<String, int> iMapOfSetsNew = iMapOfSets.add("a", 1);
    iMapOfSetsNew = iMapOfSetsNew.add("c", 4);

    expect(original, <String, Set<int>>{
      "a": {1, 2},
      "b": {1, 2, 3},
    });
    expect(iMapOfSets.unlock, <String, Set<int>>{
      "a": {1, 2},
      "b": {1, 2, 3},
    });
    expect(iMapOfSetsNew.unlock, <String, Set<int>>{
      "a": {1, 2},
      "b": {1, 2, 3},
      "c": {4},
    });
  });

  test(
      "Ensuring Immutability | IMapOfSets.add() | "
      "If the item being passed is a variable, a pointer to it shouldn't exist inside ISet", () {
    final Map<String, Set<int>> original = {
      "a": {1, 2},
      "b": {1, 2, 3},
    };
    final IMapOfSets<String, int> iMapOfSets = IMapOfSets(original);

    expect(iMapOfSets.unlock, original);

    int willChange = 4;
    final IMapOfSets<String, int> iMapOfSetsNew = iMapOfSets.add("c", willChange);

    willChange = 5;

    expect(original, <String, Set<int>>{
      "a": {1, 2},
      "b": {1, 2, 3},
    });
    expect(iMapOfSets.unlock, <String, Set<int>>{
      "a": {1, 2},
      "b": {1, 2, 3},
    });
    expect(willChange, 5);
    expect(iMapOfSetsNew.unlock, <String, Set<int>>{
      "a": {1, 2},
      "b": {1, 2, 3},
      "c": {4},
    });
  });

  test(
      "Ensuring Immutability | IMapOfSets.addAll() | "
      "Changing the passed mutable map of sets doesn't change the immutable map of sets", () {
    final Map<String, Set<int>> original = {
      "a": {1, 2},
      "b": {1, 2, 3},
    };
    final IMapOfSets<String, int> iMapOfSets = IMapOfSets(original);

    expect(iMapOfSets.unlock, original);

    original.addAll({
      "a": {1},
      "c": {4, 5}
    });

    expect(original, <String, Set<int>>{
      "a": {1},
      "b": {1, 2, 3},
      "c": {4, 5},
    });
    expect(iMapOfSets.unlock, <String, Set<int>>{
      "a": {1, 2},
      "b": {1, 2, 3},
    });
  });

  test(
      "Ensuring Immutability | IMapOfSets.addAll() | "
      "Changing the passed immutable map of sets doesn't change the IMapOfSets", () {
    final Map<String, Set<int>> original = {
      "a": {1, 2},
      "b": {1, 2, 3},
    };
    final IMapOfSets<String, int> iMapOfSets = IMapOfSets(original);

    expect(iMapOfSets.unlock, original);

    IMapOfSets<String, int> iMapOfSetsNew = iMapOfSets.replaceSet("a", <int>{1}.lock);
    iMapOfSetsNew = iMapOfSetsNew.replaceSet("c", <int>{4, 5}.lock);

    expect(original, <String, Set<int>>{
      "a": {1, 2},
      "b": {1, 2, 3},
    });
    expect(iMapOfSets.unlock, <String, Set<int>>{
      "a": {1, 2},
      "b": {1, 2, 3},
    });
    expect(iMapOfSetsNew.unlock, <String, Set<int>>{
      "a": {1},
      "b": {1, 2, 3},
      "c": {4, 5}
    });
  });

  test(
      "Ensuring Immutability | IMapOfSets.addAll() | "
      "If the items being passed are from a variable, "
      "it shouldn't have a pointer to the variable", () {
    final Map<String, Set<int>> original = {
      "a": {1, 2},
      "b": {1, 2, 3},
    };
    final IMapOfSets<String, int> iMapOfSets = IMapOfSets(original);
    ISet<int> sety = {10, 11}.lock;

    expect(iMapOfSets.unlock, original);

    final IMapOfSets<String, int> iMapOfSetsNew = iMapOfSets.replaceSet("z", sety);
    original.addAll({
      "c": {99}
    });

    sety = sety.add(12);

    expect(original, <String, Set<int>>{
      "a": {1, 2},
      "b": {1, 2, 3},
      "c": {99}
    });
    expect(iMapOfSets.unlock, <String, Set<int>>{
      "a": {1, 2},
      "b": {1, 2, 3},
    });
    expect(sety, {10, 11, 12});
    expect(iMapOfSetsNew.unlock, <String, Set<int>>{
      "a": {1, 2},
      "b": {1, 2, 3},
      "z": {10, 11},
    });
  });

  test(
      "Ensuring Immutability | IMapOfSets.remove() | "
      "Changing the passed mutable map of sets doesn't change the IMapOfSets", () {
    final Map<String, Set<int>> original = {
      "a": {1, 2},
      "b": {1, 2, 3},
    };
    final IMapOfSets<String, int> iMapOfSets = IMapOfSets(original);

    expect(iMapOfSets.unlock, original);

    original.remove("a");

    expect(original, <String, Set<int>>{
      "b": {1, 2, 3},
    });
    expect(iMapOfSets.unlock, <String, Set<int>>{
      "a": {1, 2},
      "b": {1, 2, 3},
    });
  });

  test(
      "Ensuring Immutability | IMapOfSets.remove() | "
      "Removing from the original IMapOfSets doesn't change it", () {
    final Map<String, Set<int>> original = {
      "a": {1, 2},
      "b": {1, 2, 3},
    };
    final IMapOfSets<String, int> iMapOfSets = IMapOfSets(original);

    expect(iMapOfSets.unlock, original);

    final IMapOfSets<String, int> iMapOfSetsNew = iMapOfSets.removeSet("a");

    expect(original, <String, Set<int>>{
      "a": {1, 2},
      "b": {1, 2, 3},
    });
    expect(iMapOfSets.unlock, <String, Set<int>>{
      "a": {1, 2},
      "b": {1, 2, 3},
    });
    expect(iMapOfSetsNew.unlock, <String, Set<int>>{
      "b": {1, 2, 3},
    });
  });

  //////////////////////////////////////////////////////////////////////////////

  test("IMapOfSets.removeValues()", () {
    final Map<String, Set<int>> original = {
      "a": {1, 2},
      "b": {1, 2, 3},
      "c": {8, 12, 1},
      "d": {2},
      "e": {2, 0},
      "f": {2},
    };

    final IMapOfSets<String, int> iMapOfSets = original.lock;

    // Remove 1 value.
    expect(iMapOfSets.removeValues([2]).unlock, <String, Set<int>>{
      "a": {1},
      "b": {1, 3},
      "c": {8, 12, 1},
      "e": {0},
    });

    // Remove 2 values.
    expect(iMapOfSets.removeValues([1, 2]).unlock, <String, Set<int>>{
      "b": {3},
      "c": {8, 12},
      "e": {0},
    });

    // Don't remove anything (returns same instance).
    expect(iMapOfSets.removeValues([32, 47]).unlock, original);
    expect(iMapOfSets.removeValues([32, 47]).same(iMapOfSets), true);
  });

  test("IMapOfSets.removeValues() | Guaranteeing that we remove empty sets", () {
    final IMapOfSets<String, int> original1 = IMapOfSets.withConfig({
      "a": {1, 2},
      "b": {1, 2, 3},
    }, const ConfigMapOfSets(removeEmptySets: true));
    final IMapOfSets<String, int> original2 =
        original1.withConfig(const ConfigMapOfSets(removeEmptySets: false));

    expect(original1.removeValues([1, 2]).unlock, {
      "b": {3}
    });
    expect(
        original2.removeValuesWhere((String key, int value) => value == 1 || value == 2).unlock, {
      "a": <int>{},
      "b": {3}
    });
  });

  test("IMapOfSets.removeValues() | numberOfRemovedValues", () {
    final Map<String, Set<int>> original = {
      "a": {1, 2},
      "b": {1, 2, 3},
      "c": {8, 12, 1},
      "d": {2},
      "e": {2, 0},
      "f": {2},
    };
    final Output<int> numberOfRemovedValues = Output<int>();

    final IMapOfSets<String, int> iMapOfSets = original.lock;

    iMapOfSets.removeValues([2], numberOfRemovedValues: numberOfRemovedValues);

    expect(numberOfRemovedValues.value, 5);
  });

  test("IMapOfSets.removeValuesWhere()", () {
    final Map<String, Set<int>> original = {
      "a": {1, 2},
      "b": {1, 2, 3},
      "c": {8, 12, 1},
      "d": {2},
      "e": {2, 0},
      "f": {2},
    };

    final IMapOfSets<String, int> iMapOfSets = original.lock;

    // Removes all odd values.
    expect(iMapOfSets.removeValuesWhere((key, value) => value % 2 == 0).unlock, <String, Set<int>>{
      "a": {1},
      "b": {1, 3},
      "c": {1},
    });

    // Removes all odd values from keys which are not "a" and "f".
    expect(
        iMapOfSets
            .removeValuesWhere((key, value) => key != "a" && key != "f" && value % 2 == 0)
            .unlock,
        <String, Set<int>>{
          "a": {1, 2},
          "b": {1, 3},
          "c": {1},
          "f": {2},
        });

    // Don't remove anything (returns same instance).
    expect(iMapOfSets.removeValuesWhere((key, value) => value == 32).unlock, original);
    expect(iMapOfSets.removeValuesWhere((key, value) => value == 32).same(iMapOfSets), true);
<<<<<<< HEAD
=======
  });

  test(
      "IMapOfSets.removeValuesWhere() | "
      "Guaranteeing that we remove empty sets when the configuration says so", () {
    final IMapOfSets<String, int> original1 = IMapOfSets.withConfig({
      "a": {1, 2},
      "b": {1, 2, 3},
    }, const ConfigMapOfSets(removeEmptySets: true));
    final IMapOfSets<String, int> original2 =
        original1.withConfig(const ConfigMapOfSets(removeEmptySets: false));

    expect(
        original1.removeValuesWhere((String key, int value) => value == 1 || value == 2).unlock, {
      "b": {3}
    });
    expect(
        original2.removeValuesWhere((String key, int value) => value == 1 || value == 2).unlock, {
      "a": <int>{},
      "b": {3}
    });
>>>>>>> 4d54dfa3
  });

  test("IMapOfSets.removeValuesWhere() | numberOfRemovedValues", () {
    final Map<String, Set<int>> original = {
      "a": {1, 2},
      "b": {1, 2, 3},
      "c": {8, 12, 1},
      "d": {2},
      "e": {2, 0},
      "f": {2},
    };
    final Output<int> numberOfRemovedValues = Output<int>();

    final IMapOfSets<String, int> iMapOfSets = original.lock;

    iMapOfSets.removeValuesWhere((String key, int value) => value == 2,
        numberOfRemovedValues: numberOfRemovedValues);

    expect(numberOfRemovedValues.value, 5);
  });

  //////////////////////////////////////////////////////////////////////////////

  test("From a map of sets", () {
    final IMapOfSets<String, int> iMapOfSets1 = IMapOfSets({
      "a": {1, 2},
      "b": {1, 2, 3},
    });
    expect(iMapOfSets1["a"], ISet({1, 2}));
    expect(iMapOfSets1["b"], ISet({1, 2, 3}));
  });

  test("From a map of lists", () {
    final IMapOfSets<String, int> iMapOfSets1 = IMapOfSets({
      "a": {1, 2},
      "b": {1, 2, 3},
    });
    final Map<String, List<int>> mapOfLists = {
      "a": [1, 2],
      "b": [1, 2, 3],
    };
    final IMapOfSets<String, int> iMapOfSets2 = IMapOfSets(mapOfLists);
    expect(iMapOfSets2["a"], ISet({1, 2}));
    expect(iMapOfSets2["b"], ISet({1, 2, 3}));
    expect(iMapOfSets2, iMapOfSets1);
  });

  test("From an IMap", () {
    final IMapOfSets<String, int> iMapOfSets1 = IMapOfSets({
      "a": {1, 2},
      "b": {1, 2, 3},
    });
    final IMap<String, ISet<int>> imap = IMap({
      "a": ISet({1, 2}),
      "b": ISet({1, 2, 3}),
    });
    final IMapOfSets<String, int> iMapOfSets3 = IMapOfSets.from(imap);
    expect(iMapOfSets3["a"], ISet({1, 2}));
    expect(iMapOfSets3["b"], ISet({1, 2, 3}));
    expect(iMapOfSets3, iMapOfSets1);
  });

//////////////////////////////////////////////////////////////////////////////

  test("IMapOfSets.fromIterable", () {
    final IMapOfSets<String, int> fromIterable = IMapOfSets.fromIterable(
      [1, 2, 2, 3],
      keyMapper: (int n) => n.toString(),
      valueMapper: (int n) => 2 * n,
      config: ConfigMapOfSets(cacheHashCode: false),
    );

    expect(fromIterable.unlock, {
      "1": {2},
      "2": {4},
      "3": {6}
    });
    expect(fromIterable.config, const ConfigMapOfSets(cacheHashCode: false));
  });

  test("IMapOfSets.fromIterable | no functions means the identity function", () {
    final IMapOfSets<int, int> fromIterable = IMapOfSets.fromIterable(
      [1, 2, 2, 3],
      config: ConfigMapOfSets(cacheHashCode: false),
    );

    expect(fromIterable.unlock, {
      1: {1},
      2: {2},
      3: {3}
    });
    expect(fromIterable.config, const ConfigMapOfSets(cacheHashCode: false));
  });

  test("Empty Initialization from .withConfig() factory", () {
    expect(IMapOfSets.withConfig(null, null), isA<IMapOfSets>());
    expect(IMapOfSets.withConfig(null, null), IMapOfSets());
    expect(IMapOfSets.withConfig(null, null).isEmpty, isTrue);
  });

  test("Config | IMapOfSets.withConfig factory constructor", () {
    final ConfigMapOfSets configMapOfSets =
        ConfigMapOfSets(isDeepEquals: false, sortKeys: false, sortValues: false);
    final Map<String, Set<int>> mapOfSets = {
      "a": {1, 2},
      "b": {1, 2, 3},
    };
    final IMapOfSets<String, int> iMapOfSets2 = IMapOfSets.withConfig(mapOfSets, configMapOfSets);

    expect(iMapOfSets2.config.isDeepEquals, isFalse);
    expect(iMapOfSets2.config.sortKeys, isFalse);
    expect(iMapOfSets2.config.sortValues, isFalse);
  });

  test("IMapOfSets.withConfig() | config cannot be null",
      () => expect(() => IMapOfSets().withConfig(null), throwsAssertionError));

  test("Config | IMapOfSets.withConfig()", () {
    final IMapOfSets<String, int> iMapOfSets1 = IMapOfSets({
      "a": {1, 2},
      "b": {1, 2, 3},
    });
    expect(iMapOfSets1.config.isDeepEquals, isTrue);
    expect(iMapOfSets1.config.sortKeys, isTrue);
    expect(iMapOfSets1.config.sortValues, isTrue);

    final ConfigMapOfSets configMapOfSets =
        ConfigMapOfSets(isDeepEquals: false, sortKeys: false, sortValues: false);
    final IMapOfSets<String, int> iMapOfSets2 = iMapOfSets1.withConfig(configMapOfSets);

    expect(iMapOfSets2.config.isDeepEquals, isFalse);
    expect(iMapOfSets2.config.sortKeys, isFalse);
    expect(iMapOfSets2.config.sortValues, isFalse);
  });

  test("Config | IMap.isIdentityEquals getter", () {
    final Map<String, Set<int>> mapOfSets = {
      "a": {1, 2},
      "b": {1, 2, 3},
    };
    final IMapOfSets<String, int> iMapOfSets1 = IMapOfSets(mapOfSets);
    final ConfigMapOfSets configMapOfSets =
        ConfigMapOfSets(isDeepEquals: false, sortKeys: false, sortValues: false);

    expect(iMapOfSets1.isIdentityEquals, isFalse);
    final IMapOfSets<String, int> iMapOfSets2 = IMapOfSets.withConfig(mapOfSets, configMapOfSets);
    expect(iMapOfSets2.isIdentityEquals, isTrue);
  });

  test("Config | Partial Configuration Checking | IMapOfSets.config getter", () {
    final Map<String, Set<int>> mapOfSets = {
      "a": {1, 2},
      "b": {1, 2, 3},
    };
    final ConfigMapOfSets configMapOfSets =
        ConfigMapOfSets(isDeepEquals: false, sortKeys: false, sortValues: false);
    final IMapOfSets<String, int> iMapOfSets2 = IMapOfSets.withConfig(mapOfSets, configMapOfSets);

    expect(
        iMapOfSets2.config,
        const ConfigMapOfSets(
          isDeepEquals: false,
          sortKeys: false,
          sortValues: false,
        ));
  });

  test("Config | Partial Configuration Checking | IMapOfSets.configSet getter", () {
    final Map<String, Set<int>> mapOfSets = {
      "a": {1, 2},
      "b": {1, 2, 3},
    };
    final ConfigMapOfSets configMapOfSets =
        ConfigMapOfSets(isDeepEquals: false, sortKeys: false, sortValues: false);
    final IMapOfSets<String, int> iMapOfSets2 = IMapOfSets.withConfig(mapOfSets, configMapOfSets);

    expect(
        iMapOfSets2.configSet,
        const ConfigSet(
          sort: false,
          isDeepEquals: false,
        ));
  });

  test("Config | Partial Configuration Checking | IMapOfSets.configMap getter", () {
    final Map<String, Set<int>> mapOfSets = {
      "a": {1, 2},
      "b": {1, 2, 3},
    };
    final ConfigMapOfSets configMapOfSets =
        ConfigMapOfSets(isDeepEquals: false, sortKeys: false, sortValues: false);
    final IMapOfSets<String, int> iMapOfSets2 = IMapOfSets.withConfig(mapOfSets, configMapOfSets);

    expect(
        iMapOfSets2.configMap,
        const ConfigMap(
          isDeepEquals: false,
          sortKeys: false,
          sortValues: false,
        ));
  });

  //////////////////////////////////////////////////////////////////////////////

  test("Runtime Type",
      () => expect(IMapOfSets.empty<String, int>(), isA<IMapOfSets<String, int>>()));

  test("isEmpty | isNotEmpty", () {
    expect(IMapOfSets.empty().isEmpty, isTrue);
    expect(IMapOfSets.empty().isNotEmpty, isFalse);
  });

  test("Adding an element", () {
    IMapOfSets<String, int> mapOfSets = IMapOfSets.empty();
    mapOfSets = mapOfSets.add("a", 1);
    expect(mapOfSets.isEmpty, isFalse);
    expect(mapOfSets.isNotEmpty, isTrue);
    expect(mapOfSets["a"], ISet<int>([1]));
  });

  test("Adding a second element with the same key", () {
    IMapOfSets<String, int> mapOfSets = IMapOfSets.empty();
    mapOfSets = mapOfSets.add("a", 1);
    mapOfSets = mapOfSets.add("a", 2);
    expect(mapOfSets.isEmpty, isFalse);
    expect(mapOfSets.isNotEmpty, isTrue);
    expect(mapOfSets["a"], ISet<int>([1, 2]));
  });

  test("Adding a third, different element", () {
    IMapOfSets<String, int> mapOfSets = IMapOfSets.empty();
    mapOfSets = mapOfSets.add("a", 1);
    mapOfSets = mapOfSets.add("a", 2);
    mapOfSets = mapOfSets.add("b", 3);
    expect(mapOfSets.isEmpty, isFalse);
    expect(mapOfSets.isNotEmpty, isTrue);
    expect(mapOfSets["a"], ISet<int>([1, 2]));
    expect(mapOfSets["b"], ISet<int>([3]));
  });

  test("Removing an element with an existing key of multiple elements", () {
    IMapOfSets<String, int> mapOfSets = IMapOfSets.empty();
    mapOfSets = mapOfSets.add("a", 1);
    mapOfSets = mapOfSets.add("a", 2);
    mapOfSets = mapOfSets.remove("a", 1);
    expect(mapOfSets.isEmpty, isFalse);
    expect(mapOfSets.isNotEmpty, isTrue);
    expect(mapOfSets["a"], ISet<int>([2]));
  });

  test("Removing an element completely", () {
    IMapOfSets<String, int> mapOfSets = IMapOfSets.empty();
    mapOfSets = mapOfSets.add("a", 1);
    mapOfSets = mapOfSets.add("b", 3);
    mapOfSets = mapOfSets.add("a", 2);
    mapOfSets = mapOfSets.remove("b", 3);
    expect(mapOfSets.isEmpty, isFalse);
    expect(mapOfSets.isNotEmpty, isTrue);
    expect(mapOfSets["a"], ISet<int>([1, 2]));
    expect(mapOfSets["b"], isNull);
  });

  test(
      "IMapOfSets.remove() | "
      "Guaranteeing that we don't remove empty sets if the configuration doesn't say so", () {
    final IMapOfSets<String, int> original = IMapOfSets.withConfig({
      "a": {1},
      "b": {1, 2, 3},
    }, const ConfigMapOfSets(removeEmptySets: false));

    expect(original.remove("a", 1).unlock, {
      "a": <int>{},
      "b": {1, 2, 3}
    });
  });

//////////////////////////////////////////////////////////////////////////////

  test("IMapOfSets.[] operator", () {
    final IMapOfSets<String, int> iMapOfSets =
        IMapOfSets.empty<String, int>().add("a", 1).add("a", 2).add("b", 3);
    expect(iMapOfSets["a"], ISet({1, 2}));
    expect(iMapOfSets["b"], ISet({3}));
  });

  test("IMapOfSets.entries getter", () {
    final IMapOfSets<String, int> iMapOfSets =
        IMapOfSets.empty<String, int>().add("a", 1).add("a", 2).add("b", 3);
    final ISet<MapEntry<String, ISet<int>>> entries = iMapOfSets.entriesAsSet;
    expect(
        entries,
        ISet([
          MapEntry("a", ISet({1, 2})),
          MapEntry("b", ISet({3})),
        ]).withDeepEquals);
  });

  test("IMapOfSets.keys getter", () {
    final IMapOfSets<String, int> iMapOfSets =
        IMapOfSets.empty<String, int>().add("a", 1).add("a", 2).add("b", 3);
    expect(iMapOfSets.keys, isA<Iterable<String>>());
    expect(iMapOfSets.keys, ["a", "b"]);
  });

  test("IMapOfSets.sets getter", () {
    final IMapOfSets<String, int> iMapOfSets =
        IMapOfSets.empty<String, int>().add("a", 1).add("a", 2).add("b", 3);
    expect(iMapOfSets.sets, isA<Iterable<ISet<int>>>());
    expect(iMapOfSets.sets, [
      ISet<int>({1, 2}),
      ISet<int>({3}),
    ]);
  });

  test("IMapOfSets.values getter", () {
    final IMapOfSets<String, int> iMapOfSets =
        IMapOfSets.empty<String, int>().add("a", 1).add("a", 2).add("b", 3);
    expect(iMapOfSets.values, ISet<int>({1, 2, 3}));
  });

  test("IMapOfSets.add()", () {
    final IMapOfSets<String, int> iMapOfSets =
        IMapOfSets.empty<String, int>().add("a", 1).add("a", 2).add("b", 3);
    final IMapOfSets<String, int> newSet = iMapOfSets.add("a", 5);
    expect(newSet["a"], ISet({1, 2, 5}));
  });

  test("IMapOfSets.addValues() | Adding to an existing key", () {
    final IMapOfSets<String, int> iMapOfSets =
        IMapOfSets.empty<String, int>().add("a", 1).add("a", 2).add("b", 3);
    final IMapOfSets<String, int> newMapOfSets = iMapOfSets.addValues("a", [2, 3, 4]);
    expect(newMapOfSets["a"], {1, 2, 3, 4});
  });

  test("IMapOfSets.addValues() | Adding to a nonexistent key", () {
    final IMapOfSets<String, int> iMapOfSets =
        IMapOfSets.empty<String, int>().add("a", 1).add("a", 2).add("b", 3);
    expect(iMapOfSets["z"], isNull);
    final IMapOfSets<String, int> newMapOfSets = iMapOfSets.addValues("z", [2, 3, 4]);
    expect(newMapOfSets["z"], {2, 3, 4});
  });

  test("IMapOfSets.addValues() | Adding to a nonexistent key", () {
    final IMapOfSets<String, int> iMapOfSets =
        IMapOfSets.empty<String, int>().add("a", 1).add("a", 2).add("b", 3);
    expect(iMapOfSets["z"], isNull);
    final IMapOfSets<String, int> newMapOfSets = iMapOfSets.addValues("z", [2, 3, 4]);
    expect(newMapOfSets["z"], {2, 3, 4});
  });

  test("IMapOfSets.addValuesToKeys()", () {
    final IMapOfSets<String, int> iMapOfSets =
        IMapOfSets.empty<String, int>().add("a", 1).add("a", 2).add("b", 3);
    final IMapOfSets<String, int> iMapOfSetsResult =
        iMapOfSets.addValuesToKeys(["a", "b", "c"], [4, 5]);

    expect(iMapOfSetsResult["a"], {1, 2, 4, 5});
    expect(iMapOfSetsResult["b"], {3, 4, 5});
    expect(iMapOfSetsResult["c"], {4, 5});
  });

  test("IMapOfSets.addAll()", () {
    final IMapOfSets<String, int> iMapOfSets =
        IMapOfSets.empty<String, int>().add("a", 1).add("a", 2).add("b", 3);
    final IMapOfSets<String, int> newIMapOfSets = iMapOfSets.addMap({
      "a": {1, 2, 3},
      "b": {4},
      "c": {10, 11},
    });

    expect(newIMapOfSets.unlock, {
      "a": {1, 2, 3},
      "b": {3, 4},
      "c": {10, 11},
    });
  });

  test("IMapOfSets.addEntries()", () {
    final IMapOfSets<String, int> iMapOfSets =
        IMapOfSets.empty<String, int>().add("a", 1).add("a", 2).add("b", 3);
    const MapEntry<String, Set<int>> entry1 = MapEntry("a", {1, 2, 3}),
        entry2 = MapEntry("b", {3, 4}),
        entry3 = MapEntry("c", {10, 11});
    final IMapOfSets<String, int> newIMapOfSets = iMapOfSets.addEntries([entry1, entry2, entry3]);

    expect(newIMapOfSets.unlock, {
      "a": {1, 2, 3},
      "b": {3, 4},
      "c": {10, 11},
    });
  });

  test("IMapOfSets.addIMap()", () {
    final IMapOfSets<String, int> iMapOfSets =
        IMapOfSets.empty<String, int>().add("a", 1).add("a", 2).add("b", 3);

    expect(iMapOfSets.unlock, {
      "a": {1, 2},
      "b": {3},
    });
    expect(
        iMapOfSets
            .addIMap(IMap<String, Set<int>>({
              "a": {3, 4}
            }))
            .unlock,
        {
          "a": {1, 2, 3, 4},
          "b": {3},
        });
    expect(
        iMapOfSets
            .addIMap(IMap<String, Set<int>>({
              "c": {3, 4}
            }))
            .unlock,
        {
          "a": {1, 2},
          "b": {3},
          "c": {3, 4}
        });
  });

  test("IMapOfSets.remove()", () {
    final IMapOfSets<String, int> iMapOfSets =
        IMapOfSets.empty<String, int>().add("a", 1).add("a", 2).add("b", 3);
    final IMapOfSets<String, int> newSet = iMapOfSets.add("a", 2);
    expect(newSet["a"], ISet({1, 2}));
  });

<<<<<<< HEAD
=======
  test("IMapOfSets.remove() | removeEmptySets", () {
    final IMapOfSets<String, int> iMapOfSets1 =
        IMapOfSets.empty<String, int>().add("a", 1).add("a", 2).add("b", 3);
    final IMapOfSets<String, int> iMapOfSets2 = IMapOfSets.empty<String, int>()
        .add("a", 1)
        .add("a", 2)
        .add("b", 3)
        .withConfig(ConfigMapOfSets(removeEmptySets: false));

    expect(iMapOfSets1.remove("b", 3).unlock, {
      "a": {1, 2},
    });
    expect(iMapOfSets2.remove("b", 3).unlock, {
      "a": {1, 2},
      "b": <int>{}
    });
  });

>>>>>>> 4d54dfa3
  test("IMapOfSets.replaceSet() | replacement set cannot be null",
      () => expect(() => IMapOfSets().replaceSet("a", null), throwsAssertionError));

  test("IMapOfSets.replaceSet() | Adding a new set on a new key", () {
    final IMapOfSets<String, int> iMapOfSets =
        IMapOfSets.empty<String, int>().add("a", 1).add("a", 2).add("b", 3);
    final IMapOfSets<String, int> newSet = iMapOfSets.replaceSet("z", ISet({2, 3, 4}));
    expect(newSet["z"], ISet({2, 3, 4}));
  });

  test("IMapOfSets.replaceSet() | Adding a new set on an existing key", () {
    final IMapOfSets<String, int> iMapOfSets =
        IMapOfSets.empty<String, int>().add("a", 1).add("a", 2).add("b", 3);
    final IMapOfSets<String, int> newSet = iMapOfSets.replaceSet("a", ISet({100}));
    expect(newSet["a"], ISet({100}));
  });

  test("IMapOfSets.replaceSet() | if removeEmptySets is true", () {
    final IMapOfSets<String, int> iMapOfSets =
        IMapOfSets.empty<String, int>().add("a", 1).add("a", 2).add("b", 3);
    final IMapOfSets<String, int> newSet = iMapOfSets.replaceSet("b", ISet({}));
    expect(newSet["b"], isNull);
  });

<<<<<<< HEAD
=======
  test("IMapOfSets.replaceSet() | if removeEmptySets is false", () {
    final IMapOfSets<String, int> iMapOfSets =
        IMapOfSets.empty<String, int>(const ConfigMapOfSets(removeEmptySets: false))
            .add("a", 1)
            .add("a", 2)
            .add("b", 3);
    final IMapOfSets<String, int> newSet = iMapOfSets.replaceSet("b", ISet({}));
    expect(newSet["b"], <int>{});
  });

>>>>>>> 4d54dfa3
  test("IMapOfSets.clearSet() | nullifies the empty set if removeEmptySets is true", () {
    final IMapOfSets<String, int> iMapOfSets =
        IMapOfSets.empty<String, int>().add("a", 1).add("a", 2).add("b", 3);
    final IMapOfSets<String, int> clearedSet = iMapOfSets.clearSet("a");
    expect(clearedSet["a"], isNull);
    expect(clearedSet["b"], {3});
  });

  test("IMapOfSets.clearSet() | empties set if removeEmptySets is false", () {
    final IMapOfSets<String, int> iMapOfSets =
        IMapOfSets.empty<String, int>(const ConfigMapOfSets(removeEmptySets: false))
            .add("a", 1)
            .add("a", 2)
            .add("b", 3);
    final IMapOfSets<String, int> clearedSet = iMapOfSets.clearSet("a");
    expect(clearedSet["a"], <int>{});
    expect(clearedSet["b"], {3});
  });

  test("IMapOfSets.removeSet()", () {
    final IMapOfSets<String, int> iMapOfSets =
        IMapOfSets.empty<String, int>().add("a", 1).add("a", 2).add("b", 3);
    final IMapOfSets<String, int> newSet = iMapOfSets.removeSet("a");
    expect(newSet.keys.length, 1);
  });

  // TODO: Marcelo, o nome da função é getOrNull mas ela nunca retorna null?
  //Pelo menos é isso que está escrito na documentação...
  test("IMapOfSets.getOrNull()", () {
    final IMapOfSets<String, int> iMapOfSets =
        IMapOfSets.empty<String, int>().add("a", 1).add("a", 2).add("b", 3);
    expect(iMapOfSets.getOrNull("a"), ISet<int>({1, 2}));
    expect(iMapOfSets.getOrNull("b"), ISet<int>({3}));
    expect(iMapOfSets.getOrNull("c"), null);
  });

  test("IMapOfSets.get()", () {
    final IMapOfSets<String, int> iMapOfSets =
        IMapOfSets.empty<String, int>().add("a", 1).add("a", 2).add("b", 3);
    expect(iMapOfSets.get("a"), ISet<int>({1, 2}));
    expect(iMapOfSets.get("b"), ISet<int>({3}));
    expect(iMapOfSets.get("c"), ISet<int>());
  });

  test("IMapOfSets.containsKey()", () {
    final IMapOfSets<String, int> iMapOfSets =
        IMapOfSets.empty<String, int>().add("a", 1).add("a", 2).add("b", 3);
    expect(iMapOfSets.containsKey("a"), isTrue);
    expect(iMapOfSets.containsKey("b"), isTrue);
    expect(iMapOfSets.containsKey("c"), isFalse);
  });

  test("IMapOfSets.containsValue()", () {
    final IMapOfSets<String, int> iMapOfSets =
        IMapOfSets.empty<String, int>().add("a", 1).add("a", 2).add("b", 3);
    expect(iMapOfSets.containsValue(1), isTrue);
    expect(iMapOfSets.containsValue(2), isTrue);
    expect(iMapOfSets.containsValue(3), isTrue);
    expect(iMapOfSets.containsValue(4), isFalse);
  });

  test("IMapOfSets.contains()", () {
    final IMapOfSets<String, int> iMapOfSets =
        IMapOfSets.empty<String, int>().add("a", 1).add("a", 2).add("b", 3);
    expect(iMapOfSets.contains("a", 1), isTrue);
    expect(iMapOfSets.contains("a", 2), isTrue);
    expect(iMapOfSets.contains("b", 3), isTrue);
    expect(iMapOfSets.contains("b", 4), isFalse);
    expect(iMapOfSets.contains("c", 1), isFalse);
  });

  test("IMapOfSets.keyWithValue()", () {
    final IMapOfSets<String, int> iMapOfSets =
        IMapOfSets.empty<String, int>().add("a", 1).add("a", 2).add("b", 3);
    expect(iMapOfSets.getKeyWithValue(1), "a");
    expect(iMapOfSets.getKeyWithValue(2), "a");
    expect(iMapOfSets.getKeyWithValue(3), "b");
    expect(iMapOfSets.getKeyWithValue(4), isNull);
  });

  test("IMapOfSets.withValue family | IMapOfSets.entryWithValue()", () {
    final iMapOfSets = {
      "a": {1, 2},
      "b": {3},
      "d": {1}
    }.lock;
    expect(iMapOfSets.getEntryWithValue(1).asEntry, Entry("a", ISet<int>({1, 2})));
    expect(iMapOfSets.getEntryWithValue(2).asEntry, Entry("a", ISet<int>({1, 2})));
    expect(iMapOfSets.getEntryWithValue(3).asEntry, Entry("b", ISet<int>({3})));
    expect(iMapOfSets.getEntryWithValue(4), isNull);
  });

  test("IMapOfSets.withValue family | IMapOfSets.allEntriesWithValue()", () {
    ImmutableCollection.prettyPrint = false;
    final iMapOfSets = {
      "a": {1, 2},
      "b": {3},
      "d": {1}
    }.lock;
    expect(iMapOfSets.allEntriesWithValue(1).toString(), "{MapEntry(a: {1, 2}), MapEntry(d: {1})}");
    expect(iMapOfSets.allEntriesWithValue(2).toString(), "{MapEntry(a: {1, 2})}");
    expect(iMapOfSets.allEntriesWithValue(3).toString(), "{MapEntry(b: {3})}");
  });

  test("IMapOfSets.withValue family | IMapOfSets.allKeysWithValue()", () {
    final iMapOfSets = {
      "a": {1, 2},
      "b": {3},
      "d": {1}
    }.lock;
    expect(iMapOfSets.allKeysWithValue(1), {"a", "d"});
    expect(iMapOfSets.allKeysWithValue(2), {"a"});
    expect(iMapOfSets.allKeysWithValue(3), {"b"});
  });

  // TODO: Marcelo, por favor, verifique se é este o formato que você prefere.
  test("IMapOfSets.toString(false)", () {
    final IMapOfSets<String, int> iMapOfSets =
        IMapOfSets.empty<String, int>().add("a", 1).add("a", 2).add("b", 3);
    expect(iMapOfSets.toString(false), "{a: {1, 2}, b: {3}}");
  });

  test("IMapOfSets.toString() | ImmutableCollection.prettyPrint is Off", () {
    final IMapOfSets<String, int> iMapOfSets =
        IMapOfSets.empty<String, int>().add("a", 1).add("a", 2).add("b", 3);

    ImmutableCollection.prettyPrint = false;

    expect(iMapOfSets.toString(), "{a: {1, 2}, b: {3}}");
  });

  test("IMapOfSets.toString(true)", () {
    final IMapOfSets<String, int> iMapOfSets =
        IMapOfSets.empty<String, int>().add("a", 1).add("a", 2).add("b", 3);
    expect(
        iMapOfSets.toString(true),
        '{\n'
        '   a: {\n'
        '   1,\n'
        '   2\n'
        '},\n'
        '   b: {3}\n'
        '}');
  });

  test("IMapOfSets.toString() | ImmutableCollection.prettyPrint is On", () {
    final IMapOfSets<String, int> iMapOfSets =
        IMapOfSets.empty<String, int>().add("a", 1).add("a", 2).add("b", 3);

    ImmutableCollection.prettyPrint = true;

    expect(
        iMapOfSets.toString(),
        '{\n'
        '   a: {\n'
        '   1,\n'
        '   2\n'
        '},\n'
        '   b: {3}\n'
        '}');
  });

  test("IMapOfSets.flatten method", () {
    final IMapOfSets<String, int> iMapOfSets = IMapOfSets({
      "a": {1, 2},
      "b": {1, 2, 3},
    });

    final List<MapEntry<String, int>> flattenedIMap = iMapOfSets.flatten().toList();
    final List<MapEntry<String, int>> correctFlattenedMap = [
      MapEntry<String, int>("a", 1),
      MapEntry<String, int>("a", 2),
      MapEntry<String, int>("b", 1),
      MapEntry<String, int>("b", 2),
      MapEntry<String, int>("b", 3),
    ];

    for (int i = 0; i < correctFlattenedMap.length; i++) {
      expect(flattenedIMap[i].asEntry.key, correctFlattenedMap[i].asEntry.key);
      expect(flattenedIMap[i].asEntry.value, correctFlattenedMap[i].asEntry.value);
    }
  });

  test("IMapOfSets.entriesAsSet()", () {
    ImmutableCollection.prettyPrint = false;
    final IMapOfSets<String, int> iMapOfSets = IMapOfSets({
      "a": {1, 2},
      "b": {1, 2, 3},
      "c": {1, 2},
    });
    expect(iMapOfSets.entriesAsSet.isDeepEquals, isTrue);
    expect(iMapOfSets.entriesAsSet, isA<ISet<MapEntry<String, ISet<int>>>>());
    expect(iMapOfSets.entriesAsSet.toString(false),
        "{MapEntry(a: {1, 2}), MapEntry(b: {1, 2, 3}), MapEntry(c: {1, 2})}");
  });

  test("IMapOfSets.keyAsSet()", () {
    final IMapOfSets<String, int> iMapOfSets = IMapOfSets({
      "a": {1, 2},
      "b": {1, 2, 3},
      "c": {1, 2},
    });
    expect(iMapOfSets.keysAsSet.isDeepEquals, isTrue);
    expect(iMapOfSets.keysAsSet, isA<ISet<String>>());
    expect(iMapOfSets.keysAsSet, <String>{"a", "b", "c"});
  });

  test("IMapOfSets.keyAsSet()", () {
    final IMapOfSets<String, int> iMapOfSets = IMapOfSets({
      "a": {1, 2},
      "b": {1, 2, 3},
      "c": {1, 2},
    });
    expect(iMapOfSets.setsAsSet.isDeepEquals, isTrue);
    expect(iMapOfSets.setsAsSet, isA<ISet<ISet<int>>>());
    expect(iMapOfSets.setsAsSet, <Set<int>>{
      {1, 2},
      {1, 2, 3},
    });
  });

  test("IMapOfSets.valuesAsSet()", () {
    final IMapOfSets<String, int> iMapOfSets = IMapOfSets({
      "a": {1, 2},
      "b": {1, 2, 3},
      "c": {1, 2},
    });
    expect(iMapOfSets.valuesAsSet.isDeepEquals, isTrue);
    expect(iMapOfSets.valuesAsSet, isA<ISet<int>>());
    expect(iMapOfSets.valuesAsSet, <int>{1, 2, 3});
  });

  test("IMapOfSets.keysAsList()", () {
    final IMapOfSets<String, int> iMapOfSets = IMapOfSets({
      "a": {1, 2},
      "b": {1, 2, 3},
      "c": {1, 2},
    });
    expect(iMapOfSets.keysAsList.isDeepEquals, isTrue);
    expect(iMapOfSets.keysAsList, isA<IList<String>>());
    expect(iMapOfSets.keysAsList, <String>["a", "b", "c"]);
  });

  test("IMapOfSets.setsAsList()", () {
    final IMapOfSets<String, int> iMapOfSets = IMapOfSets({
      "a": {1, 2},
      "b": {1, 2, 3},
      "c": {1, 2},
    });
    expect(iMapOfSets.setsAsList.isDeepEquals, isTrue);
    expect(iMapOfSets.setsAsList, isA<IList<ISet<int>>>());
    expect(iMapOfSets.setsAsList, <Set<int>>[
      {1, 2},
      {1, 2, 3},
      {1, 2},
    ]);
  });

  test("IMapOfSets.cast()", () {
    final IMapOfSets<String, int> iMapOfSets = IMapOfSets({
      "a": {1, 2},
      "b": {1, 2, 3},
      "c": {1, 2},
    });
    final IMapOfSets<int, int> iMapOfSets2 = IMapOfSets({
      1: {1, 2, 3},
      2: {4},
      3: {10, 11},
    });
    final IMapOfSets<String, num> newIMapOfSets1 = iMapOfSets.cast<String, num>();
    final IMapOfSets<num, int> newIMapOfSets2 = iMapOfSets2.cast<num, int>();
    final IMapOfSets<num, num> newIMapOfSets3 = iMapOfSets2.cast<num, num>();

    expect(newIMapOfSets1, isA<IMapOfSets<String, num>>());
    expect(newIMapOfSets2, isA<IMapOfSets<num, int>>());
    expect(newIMapOfSets3, isA<IMapOfSets<num, num>>());
  });

  //////////////////////////////////////////////////////////////////////////////

  test("IMapOfSets.toggle()", () {
    IMapOfSets<String, int> iMapOfSets = IMapOfSets({
      "a": {1, 2},
      "b": {1, 2, 3},
    });
    expect(iMapOfSets.contains("a", 2), isTrue);

    iMapOfSets = iMapOfSets.toggle("a", 2);
    expect(iMapOfSets.contains("a", 2), isFalse);

    iMapOfSets = iMapOfSets.toggle("a", 2);
    expect(iMapOfSets.contains("a", 2), isTrue);
  });

  test("IMapOfSets.toggle() | toggling on a nonexistent key", () {
    final IMapOfSets<String, int> iMapOfSets = IMapOfSets({
      "a": {1},
      "b": {1, 2, 3},
    });

    expect(iMapOfSets.toggle("c", 10).unlock, {
      "a": {1},
      "b": {1, 2, 3},
      "c": {10}
    });
  });

  test(
      "IMapOfSets.toggle() | "
      "nullifying or emptying the set depending on ConfigMapOfSets.removeEmptySets", () {
    final IMapOfSets<String, int> iMapOfSets1 = IMapOfSets({
      "a": {1},
      "b": {1, 2, 3},
    });
    final IMapOfSets<String, int> iMapOfSets2 =
        iMapOfSets1.withConfig(ConfigMapOfSets(removeEmptySets: false));

    expect(iMapOfSets1.toggle("a", 1).unlock, {
      "b": {1, 2, 3},
    });
    expect(iMapOfSets2.toggle("a", 1).unlock, {
      "a": <int>{},
      "b": {1, 2, 3},
    });
  });

  //////////////////////////////////////////////////////////////////////////////

  test("IMapofSets.length getter", () {
    final IMapOfSets<String, int> iMapOfSets = IMapOfSets({
      "a": {1, 2},
      "b": {1, 2, 3},
    });
    expect(iMapOfSets.lengthOfKeys, 2);
  });

  test("IMapofSets.lengthOfValues getter", () {
    final IMapOfSets<String, int> iMapOfSets = IMapOfSets({
      "a": {1, 2},
      "b": {1, 2, 3},
    });
    expect(iMapOfSets.lengthOfValues, 5);
  });

  test("IMapofSets.lengthOfNonRepeatingValues getter", () {
    final IMapOfSets<String, int> iMapOfSets = IMapOfSets({
      "a": {1, 2},
      "b": {1, 2, 3},
    });
    expect(iMapOfSets.lengthOfNonRepeatingValues, 3);
  });

  //////////////////////////////////////////////////////////////////////////////

  test("IMapOfSets.unlock getter", () {
    final IMapOfSets<String, int> iMapOfSets = IMapOfSets({
      "a": {1, 2},
      "b": {1, 2, 3},
    });
    expect(iMapOfSets.unlock, {
      "a": {1, 2},
      "b": {1, 2, 3},
    });
  });

  //////////////////////////////////////////////////////////////////////////////

  test("IMapOfSets.clear()", () {
    final IMapOfSets<String, int> iMapOfSets = IMapOfSets({
      "1": {1, 2, 3},
      "2": {4},
      "3": {10, 11},
    });
    final IMapOfSets<String, int> iMapOfSetsCleared = iMapOfSets.clear();

    // TODO: Marcelo, Ao que parece `.empty` leva a uma chamada sobre em `IMapOfSets.from` com
    // `mapOfSets` como `null`. Para resolver isso, eu adicionei um `?.` no `mapOfSets.map`.
    expect(iMapOfSetsCleared, IMapOfSets.empty<String, int>());
    expect(iMapOfSetsCleared.unlock, <String, Set<int>>{});
  });

  test("IMapOfSets.forEach()", () {
    final IMapOfSets<String, int> iMapOfSets = IMapOfSets({
      "1": {1, 2, 3},
      "2": {4},
      "3": {10, 11},
    });
    iMapOfSets.forEach((String key, ISet<int> set) => expect(iMapOfSets[key], set));
  });

  test("IMapOfSets.map()", () {
    final IMapOfSets<String, int> iMapOfSets = IMapOfSets({
      "1": {1, 2, 3},
      "2": {4},
      "3": {10, 11},
    });
    final IMapOfSets<num, num> mappedIMapOfSets = iMapOfSets.map<num, num>(
        (String key, ISet<int> set) =>
            MapEntry<num, ISet<num>>(num.parse(key + key), set.cast<num>()));

    expect(mappedIMapOfSets, isA<IMapOfSets<num, num>>());
    expect(
        mappedIMapOfSets,
        IMapOfSets<num, num>({
          11: {1, 2, 3},
          22: {4},
          33: {10, 11},
        }));
  });

  test("IMapOfSets.map() | emptying sets vs ConfigMapOfSets.removeEmptySets", () {
    final IMapOfSets<String, int> iMapOfSets = IMapOfSets({
      "1": {1, 2, 3}
    });

    final IMapOfSets<num, num> mappedIMapOfSets1 = iMapOfSets.map<num, num>(
        (String key, ISet<int> set) => MapEntry<num, ISet<num>>(num.parse(key), <int>{}.lock));
    final IMapOfSets<num, num> mappedIMapOfSets2 = iMapOfSets.map<num, num>(
        (String key, ISet<int> set) => MapEntry<num, ISet<num>>(num.parse(key), <int>{}.lock),
        config: ConfigMapOfSets(removeEmptySets: false));

    expect(mappedIMapOfSets1.unlock, {});
    expect(mappedIMapOfSets2.unlock, {1: <int>{}});
  });

  test("IMapOfSets.removeWhere()", () {
    final IMapOfSets<String, int> iMapOfSets = IMapOfSets({
      "1": {1, 2, 3},
      "2": {4},
      "3": {10, 11},
    });
    final IMapOfSets<String, int> newIMapOfSets =
        iMapOfSets.removeWhere((String key, ISet<int> set) => set.contains(10));

    expect(
        newIMapOfSets,
        IMapOfSets<String, int>({
          "1": {1, 2, 3},
          "2": {4},
        }));
  });

  test("IMapOfSets.update() | Updating an existing key", () {
    final IMapOfSets<String, int> iMapOfSets = IMapOfSets({
      "1": {1, 2, 3},
      "2": {4},
      "3": {10, 11},
    });
    // TODO: Marcelo, talvez não seria melhor renomear este método para `updateSet`?
    // TODO: Este método nao possui o parâmetro `value` (`Item`), como no caso do IMap, é isso
    // mesmo?
    final IMapOfSets<String, int> newIMapOfSets =
        iMapOfSets.update("1", (ISet<int> set) => {100}.lock);

    expect(
        newIMapOfSets,
        IMapOfSets<String, int>({
          "1": {100},
          "2": {4},
          "3": {10, 11},
        }));
  });

  test("IMapOfSets.update() | Updating a nonexistent key", () {
    final IMapOfSets<String, int> iMapOfSets = IMapOfSets({
      "1": {1, 2, 3},
      "2": {4},
      "3": {10, 11},
    });
    final IMapOfSets<String, int> newIMapOfSets =
        iMapOfSets.update("4", (ISet<int> set) => {100}.lock, ifAbsent: () => {1000}.lock);

    expect(
        newIMapOfSets,
        IMapOfSets<String, int>({
          "1": {1, 2, 3},
          "2": {4},
          "3": {10, 11},
          "4": {1000},
        }));
  });

<<<<<<< HEAD
  test("IMapOfSets.update() | Updating a nonexistent key without ifAbsent yields an error", () {
=======
  test(
      "IMapOfSets.update() | Updating a nonexistent key without ifAbsent returns the original map of sets",
      () {
>>>>>>> 4d54dfa3
    final IMapOfSets<String, int> iMapOfSets = IMapOfSets({
      "1": {1, 2, 3},
      "2": {4},
      "3": {10, 11},
    });
<<<<<<< HEAD
    expect(() => iMapOfSets.update("4", (ISet<int> set) => {100}.lock), throwsArgumentError);
=======
    expect(
        () => iMapOfSets.update("4", (ISet<int> set) => {100}.lock,
            ifAbsent: () => throw ArgumentError()),
        throwsArgumentError);

    expect(iMapOfSets.update("4", (ISet<int> set) => {100}.lock), iMapOfSets);
  });

  test("IMapOfSets.update() | If updating results in empty sets, they are removed", () {
    final IMapOfSets<String, int> iMapOfSets = IMapOfSets({
      "1": {1, 2, 3},
      "2": {4},
      "3": {10, 11},
    });
    expect(
        iMapOfSets.update("2", (ISet<int> set) => ISet.empty()),
        {
          "1": {1, 2, 3},
          "3": {10, 11},
        }.lock);

    expect(
        iMapOfSets
            .withConfig(ConfigMapOfSets(removeEmptySets: false))
            .update("2", (ISet<int> set) => ISet.empty()),
        {
          "1": {1, 2, 3},
          "2": <int>{},
          "3": {10, 11},
        }.lock.withConfig(const ConfigMapOfSets(removeEmptySets: false)));
>>>>>>> 4d54dfa3
  });

  test("IMapOfSets.updateAll()", () {
    final IMapOfSets<String, int> iMapOfSets = IMapOfSets({
      "1": {1, 2, 3},
      "2": {4},
      "3": {10, 11},
    });
    final IMapOfSets<String, int> newIMapOfSets =
        iMapOfSets.updateAll((String key, ISet<int> set) => {int.parse(key)}.lock);

    expect(
        newIMapOfSets,
        IMapOfSets<String, int>({
          "1": {1},
          "2": {2},
          "3": {3},
        }));
  });

  test("IMapOfSets.updateAll() | emptying sets vs ConfigMapOfSets.removeEmptySets", () {
    final IMapOfSets<String, int> iMapOfSets1 = IMapOfSets({
      "1": {1, 2, 3},
      "2": {4},
      "3": {10, 11},
    });
    final IMapOfSets<String, int> iMapOfSets2 =
        iMapOfSets1.withConfig(ConfigMapOfSets(removeEmptySets: false));

    expect(iMapOfSets1.updateAll((String key, ISet<int> set) => <int>{}.lock), {});
    expect(iMapOfSets2.updateAll((String key, ISet<int> set) => <int>{}.lock), {
      "1": <int>{},
      "2": <int>{},
      "3": <int>{},
    });
  });

  // //////////////////////////////////////////////////////////////////////////////

  test("IMapOfSets.invertKeysAndValues()", () {
    //
    expect(
        {
          1: {"a"}
        }.lock.invertKeysAndValues().unlock,
        {
          "a": {1}
        });

    IMapOfSets<String, int> iMapOfSets = {
      "a": {1, 2},
      "b": {1, 2, 3},
      "c": {5, 1},
      "d": {5, 8},
      "e": {12, 5},
    }.lock;

    expect(iMapOfSets.invertKeysAndValues().unlock, {
      1: {"a", "b", "c"},
      2: {"a", "b"},
      3: {"b"},
      5: {"c", "d", "e"},
      8: {"d"},
      12: {"e"},
    });

    // Invert twice return to normal.
    expect(iMapOfSets.invertKeysAndValues().invertKeysAndValues(), iMapOfSets);
  });

  test("IMapOfSets.invertKeysAndValues() | with empty sets", () {
    final IMapOfSets<String, int> iMapOfSets =
        IMapOfSets.withConfig({"a": {}}, ConfigMapOfSets(removeEmptySets: false));

    expect(iMapOfSets.unlock, {"a": <int>{}});

    // TODO: Marcelo, como definir isso?
  });

  // //////////////////////////////////////////////////////////////////////////////

  test("IMapOfSets.firstValueWhere()", () {
    final IMapOfSets<String, int> mapOfSets = {
      "a": {1, 2},
      "b": {11, 12},
    }.lock;

    expect(mapOfSets.firstValueWhere((int value) => value > 10, orElse: () => 1000), 11);
  });

  test("IMapOfSets.firstValueWhere() | orElse", () {
    final IMapOfSets<String, int> mapOfSets = {
      "a": {1, 2},
      "b": {11, 12},
    }.lock;

    expect(mapOfSets.firstValueWhere((int value) => value > 100, orElse: () => 1000), 1000);
  });

  test("IMapOfSets.firstValueWhere() | if orElse is not specified", () {
    final IMapOfSets<String, int> mapOfSets = {
      "a": {1, 2},
      "b": {11, 12},
    }.lock;

    expect(mapOfSets.firstValueWhere((int value) => value > 100), isNull);
  });

  // //////////////////////////////////////////////////////////////////////////////

  test("IMapOfSets.asIMap()", () {
    final IMapOfSets<String, int> mapOfSets = {
      "a": {1, 2},
      "b": {11, 12},
    }.lock;

    expect(mapOfSets.asIMap(), isA<IMap<String, ISet<int>>>());
    expect(mapOfSets.asIMap().unlock, {
      "a": {1, 2},
      "b": {11, 12},
    });

    mapOfSets.asIMap().addAll(IMap<String, ISet<int>>({
          "a": {100, 101}.lock
        }));

    expect(mapOfSets.asIMap().unlock, {
      "a": {1, 2},
      "b": {11, 12},
    });
  });

  // //////////////////////////////////////////////////////////////////////////////

  // TODO: Marcelo, sugiro mudarmos o nome deste método para algo no plural, como
  // removeValuesFromKeyWhere.
  test("IMapOfSets.removeValueWhere()", () {
    final IMapOfSets<String, int> mapOfSets = {
      "a": {1, 2},
      "b": {11, 12, 13},
    }.lock;

    expect(mapOfSets.removeValueWhere("b", (int value) => value > 11).unlock, {
      "a": {1, 2},
      "b": {11},
    });
  });

  test("IMapOfSets.removeValueWhere() | removeEmptySets", () {
    final IMapOfSets<String, int> mapOfSets1 = {
      "a": {1, 2},
      "b": {11, 12, 13},
    }.lock;
    final IMapOfSets<String, int> mapOfSets2 = {
      "a": {1, 2},
      "b": {11, 12, 13},
    }.lock.withConfig(ConfigMapOfSets(removeEmptySets: false));

    expect(mapOfSets1.removeValueWhere("b", (int value) => value > 10).unlock, {
      "a": {1, 2},
    });
    expect(mapOfSets2.removeValueWhere("b", (int value) => value > 10).unlock, {
      "a": {1, 2},
      "b": <int>{}
    });
  });
}<|MERGE_RESOLUTION|>--- conflicted
+++ resolved
@@ -567,8 +567,6 @@
     // Don't remove anything (returns same instance).
     expect(iMapOfSets.removeValuesWhere((key, value) => value == 32).unlock, original);
     expect(iMapOfSets.removeValuesWhere((key, value) => value == 32).same(iMapOfSets), true);
-<<<<<<< HEAD
-=======
   });
 
   test(
@@ -590,7 +588,6 @@
       "a": <int>{},
       "b": {3}
     });
->>>>>>> 4d54dfa3
   });
 
   test("IMapOfSets.removeValuesWhere() | numberOfRemovedValues", () {
@@ -1021,8 +1018,6 @@
     expect(newSet["a"], ISet({1, 2}));
   });
 
-<<<<<<< HEAD
-=======
   test("IMapOfSets.remove() | removeEmptySets", () {
     final IMapOfSets<String, int> iMapOfSets1 =
         IMapOfSets.empty<String, int>().add("a", 1).add("a", 2).add("b", 3);
@@ -1041,7 +1036,6 @@
     });
   });
 
->>>>>>> 4d54dfa3
   test("IMapOfSets.replaceSet() | replacement set cannot be null",
       () => expect(() => IMapOfSets().replaceSet("a", null), throwsAssertionError));
 
@@ -1066,8 +1060,6 @@
     expect(newSet["b"], isNull);
   });
 
-<<<<<<< HEAD
-=======
   test("IMapOfSets.replaceSet() | if removeEmptySets is false", () {
     final IMapOfSets<String, int> iMapOfSets =
         IMapOfSets.empty<String, int>(const ConfigMapOfSets(removeEmptySets: false))
@@ -1078,7 +1070,6 @@
     expect(newSet["b"], <int>{});
   });
 
->>>>>>> 4d54dfa3
   test("IMapOfSets.clearSet() | nullifies the empty set if removeEmptySets is true", () {
     final IMapOfSets<String, int> iMapOfSets =
         IMapOfSets.empty<String, int>().add("a", 1).add("a", 2).add("b", 3);
@@ -1561,21 +1552,16 @@
         }));
   });
 
-<<<<<<< HEAD
-  test("IMapOfSets.update() | Updating a nonexistent key without ifAbsent yields an error", () {
-=======
   test(
       "IMapOfSets.update() | Updating a nonexistent key without ifAbsent returns the original map of sets",
       () {
->>>>>>> 4d54dfa3
     final IMapOfSets<String, int> iMapOfSets = IMapOfSets({
       "1": {1, 2, 3},
       "2": {4},
       "3": {10, 11},
     });
-<<<<<<< HEAD
     expect(() => iMapOfSets.update("4", (ISet<int> set) => {100}.lock), throwsArgumentError);
-=======
+
     expect(
         () => iMapOfSets.update("4", (ISet<int> set) => {100}.lock,
             ifAbsent: () => throw ArgumentError()),
@@ -1606,7 +1592,6 @@
           "2": <int>{},
           "3": {10, 11},
         }.lock.withConfig(const ConfigMapOfSets(removeEmptySets: false)));
->>>>>>> 4d54dfa3
   });
 
   test("IMapOfSets.updateAll()", () {
