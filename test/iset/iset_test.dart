import 'package:test/test.dart';

import 'package:fast_immutable_collections/fast_immutable_collections.dart';

void main() {
  //////////////////////////////////////////////////////////////////////////////////////////////////

  group('Creating immutable sets |', () {
    final ISet iSet1 = ISet(), iSet2 = ISet({});
    final iSet3 = ISet<String>({});
    final iSet4 = ISet([1]);

    test('Runtime Type', () {
      expect(iSet1, isA<ISet>());
      expect(iSet2, isA<ISet>());
      expect(iSet3, isA<ISet<String>>());
      expect(iSet4, isA<ISet<int>>());
    });

    test('Emptiness Properties', () {
      expect(iSet1.isEmpty, isTrue);
      expect(iSet2.isEmpty, isTrue);
      expect(iSet3.isEmpty, isTrue);
      expect(iSet4.isEmpty, isFalse);

      expect(iSet1.isNotEmpty, isFalse);
      expect(iSet2.isNotEmpty, isFalse);
      expect(iSet3.isNotEmpty, isFalse);
      expect(iSet4.isNotEmpty, isTrue);
    });
  });

  //////////////////////////////////////////////////////////////////////////////////////////////////

  group('Creating immutable sets with extension |', () {
    test('From an empty set', () {
      final ISet iList = <int>{}.lock;

      expect(iList, isA<ISet>());
      expect(iList.isEmpty, isTrue);
      expect(iList.isNotEmpty, isFalse);
    });

    test('From a set with one `int` item', () {
      final ISet iSet = {1}.lock;

      expect(iSet, isA<ISet<int>>());
      expect(iSet.isEmpty, isFalse);
      expect(iSet.isNotEmpty, isTrue);
    });

    test('From a set with one `null` string', () {
      final String text = null;
      final ISet<String> typedList = {text}.lock;

      expect(typedList, isA<ISet<String>>());
    });

    test('From an empty set typed with `String`', () {
      final typedList = <String>{}.lock;

      expect(typedList, isA<ISet<String>>());
    });
  });

  //////////////////////////////////////////////////////////////////////////////////////////////////

  group('Creating native mutable sets from immutable sets |', () {
    final Set<int> exampleSet = {1, 2, 3};

    test('From the default factory constructor', () {
      final ISet<int> iSet = ISet(exampleSet);

      expect(iSet.unlock, exampleSet);
      expect(identical(iSet.unlock, exampleSet), isFalse);
    });

    test('From `lock`', () {
      final ISet<int> iSet = exampleSet.lock;

      expect(iSet.unlock, exampleSet);
      expect(identical(iSet.unlock, exampleSet), isFalse);
    });
  });

  test('`flush`', () {
    final ISet<int> iSet = {1, 2, 3}.lock.add(4).addAll({5, 6}).add(7).addAll({}).addAll({8, 9});

    expect(iSet.isFlushed, isFalse);

    iSet.flush;

    expect(iSet.isFlushed, isTrue);
    expect(iSet.unlock, {1, 2, 3, 4, 5, 6, 7, 8, 9});
  });

  //////////////////////////////////////////////////////////////////////////////////////////////////

  group('Adding Elements', () {
    final ISet<int> baseSet = ISet<int>([1]);

    test('`add`', () {
      ISet<int> iSet = baseSet.add(2);

      expect(iSet.unlock, <int>{1, 2});
    });

    test('`add` with a repeated element', () {
      ISet<int> iSet = baseSet.add(1);

      expect(iSet.unlock, <int>{1});
    });

    test('`add` and `addAll`', () {
      final ISet<int> iSet1 = {1, 2, 3}.lock;
      final ISet<int> iSet2 = iSet1.add(4);
      final ISet<int> iSet3 = iSet2.addAll({5, 6});

      expect(iSet1.unlock, {1, 2, 3});
      expect(iSet2.unlock, {1, 2, 3, 4});
      expect(iSet3.unlock, {1, 2, 3, 4, 5, 6});

      // Methods are chainable.
      expect(iSet1.add(10).addAll({20, 30}).unlock, {1, 2, 3, 10, 20, 30});
    });

    //////////////////////////////////////////////////////////////////////////////////////////////////

    group('Adding repeated elements |', () {
      final ISet<int> baseSet = ISet<int>({1, 2, 3});

      test('`add`ing a repeated element', () {
        final ISet<int> iSet = baseSet.add(1);

        expect(iSet.length, 3);
        expect(iSet.unlock, {1, 2, 3});
      });

      test('`add`ing multiple repeated elements', () {
        final ISet<int> iSet = baseSet.addAll({1, 2});

        expect(iSet.length, 3);
        expect(iSet.unlock, {1, 2, 3});
      });

      test('`adding` some repeated elements and another, new one', () {
        final ISet<int> iSet = baseSet.addAll({1, 2, 5, 7});

        expect(iSet.length, 5);
        expect(iSet.unlock, {1, 2, 3, 5, 7});
      });

      test('`adding` some repeated elements and new ones', () {
        final ISet<int> iSet = baseSet.addAll({1, 2, 5, 7, 11, 13});

        expect(iSet.length, 7);
        expect(iSet.unlock, {1, 2, 3, 5, 7, 11, 13});
      });
    });
  });

  test('`remove`', () {
    final ISet<int> iSet1 = {1, 2, 3}.lock;

    final ISet<int> iSet2 = iSet1.remove(2);
    expect(iSet2.unlock, {1, 3});

    final ISet<int> iSet3 = iSet2.remove(5);
    expect(iSet3.unlock, {1, 3});

    final ISet<int> iSet4 = iSet3.remove(1);
    expect(iSet4.unlock, {3});

    final ISet<int> iSet5 = iSet4.remove(3);
    expect(iSet5.unlock, <int>{});

    final ISet<int> iSet6 = iSet5.remove(7);
    expect(iSet6.unlock, <int>{});

    expect(identical(iSet1, iSet2), false);
  });

  //////////////////////////////////////////////////////////////////////////////////////////////////

  group('`ISet` methods from `Iterable |', () {
    final ISet<int> iSet = {1, 2, 3}.lock.add(4).addAll({5, 6});

    test('`any`', () {
      expect(iSet.any((int v) => v == 4), isTrue);
      expect(iSet.any((int v) => v == 100), isFalse);
    });

    test('`cast`', () => expect(iSet.cast<num>(), isA<ISet<num>>()), skip: true);

    test('`contains`', () {
      expect(iSet.contains(2), isTrue);
      expect(iSet.contains(4), isTrue);
      expect(iSet.contains(5), isTrue);
      expect(iSet.contains(100), isFalse);
    });

    test('`every`', () {
      expect(iSet.every((int v) => v > 0), isTrue);
      expect(iSet.every((int v) => v < 0), isFalse);
      expect(iSet.every((int v) => v != 4), isFalse);
    });

    test('`expand`', () {
      expect(iSet.expand((int v) => {v, v}),
          // ignore: equal_elements_in_set
          {1, 1, 2, 2, 3, 3, 4, 4, 5, 5, 6, 6});
      expect(iSet.expand((int v) => <int>{}), <int>{});
    });

    test('`length`', () => expect(iSet.length, 6));

    test('`first`', () => expect(iSet.first, 1));

    test('`last`', () => expect(iSet.last, 6));

    //////////////////////////////////////////////////////////////////////////////////////////////////

    group('`single` |', () {
      test('State exception', () => expect(() => iSet.single, throwsStateError));

      test('Access', () => expect({10}.lock.single, 10));
    });

    test('`firstWhere`', () {
      expect(iSet.firstWhere((int v) => v > 1, orElse: () => 100), 2);
      expect(iSet.firstWhere((int v) => v > 4, orElse: () => 100), 5);
      expect(iSet.firstWhere((int v) => v > 5, orElse: () => 100), 6);
      expect(iSet.firstWhere((int v) => v > 6, orElse: () => 100), 100);
    });

    test('`fold`', () => expect(iSet.fold(100, (int p, int e) => p * (1 + e)), 504000));

    test('`followedBy`', () {
      expect(iSet.followedBy({7, 8}).unlock, {1, 2, 3, 4, 5, 6, 7, 8});
      expect(
          iSet.followedBy(<int>{}.lock.add(7).addAll({8, 9})).unlock, {1, 2, 3, 4, 5, 6, 7, 8, 9});
    });

    test('`forEach`', () {
      int result = 100;
      iSet.forEach((int v) => result *= 1 + v);
      expect(result, 504000);
    });

    test('`join`', () {
      expect(iSet.join(','), '1,2,3,4,5,6');
      expect(<int>{}.lock.join(','), '');
    });

    test('`lastWhere`', () {
      expect(iSet.lastWhere((int v) => v < 2, orElse: () => 100), 1);
      expect(iSet.lastWhere((int v) => v < 5, orElse: () => 100), 4);
      expect(iSet.lastWhere((int v) => v < 6, orElse: () => 100), 5);
      expect(iSet.lastWhere((int v) => v < 7, orElse: () => 100), 6);
      expect(iSet.lastWhere((int v) => v < 50, orElse: () => 100), 6);
      expect(iSet.lastWhere((int v) => v < 1, orElse: () => 100), 100);
    });

    test('`map`', () {
      expect({1, 2, 3}.lock.map((int v) => v + 1).unlock, {2, 3, 4});
      expect(iSet.map((int v) => v + 1).unlock, {2, 3, 4, 5, 6, 7});
    });

    //////////////////////////////////////////////////////////////////////////////////////////////////

    group('`reduce` |', () {
      test('Regular usage', () {
        expect(iSet.reduce((int p, int e) => p * (1 + e)), 2520);
        expect({5}.lock.reduce((int p, int e) => p * (1 + e)), 5);
      });

<<<<<<< HEAD
      test(
          'State exception',
          () => expect(
              () => <int>{}.reduce((dynamic p, dynamic e) => p * (1 + e)), throwsStateError));
=======
      // TODO: Phil Isso aqui está testando o que? Nem usa ISet.
      // test(
      //     'State exception',
      //     () => expect(
      //         () => <int>{}.reduce((dynamic p, dynamic e) => p * (1 + e)),
      //         throwsStateError));
>>>>>>> ec96ad29
    });

    //////////////////////////////////////////////////////////////////////////////////////////////////

    group('`singleWhere` |', () {
      test('Regular usage', () {
        expect(iSet.singleWhere((int v) => v == 4, orElse: () => 100), 4);
        expect(iSet.singleWhere((int v) => v == 50, orElse: () => 100), 100);
      });

      test(
          'State exception',
          () => expect(
              () => iSet.singleWhere((int v) => v < 4, orElse: () => 100), throwsStateError));
    });

    test('`skip`', () {
      expect(iSet.skip(1).unlock, {2, 3, 4, 5, 6});
      expect(iSet.skip(3).unlock, {4, 5, 6});
      expect(iSet.skip(5).unlock, {6});
      expect(iSet.skip(10).unlock, <int>{});
    });

    test('`skipWhile`', () {
      expect(iSet.skipWhile((int v) => v < 3).unlock, {3, 4, 5, 6});
      expect(iSet.skipWhile((int v) => v < 5).unlock, {5, 6});
      expect(iSet.skipWhile((int v) => v < 6).unlock, {6});
      expect(iSet.skipWhile((int v) => v < 100).unlock, <int>{});
    });

    test('`take`', () {
      expect(iSet.take(0).unlock, <int>{});
      expect(iSet.take(1).unlock, {1});
      expect(iSet.take(3).unlock, {1, 2, 3});
      expect(iSet.take(5).unlock, {1, 2, 3, 4, 5});
      expect(iSet.take(10).unlock, {1, 2, 3, 4, 5, 6});
    });

    test('`takeWhile`', () {
      expect(iSet.takeWhile((int v) => v < 3).unlock, {1, 2});
      expect(iSet.takeWhile((int v) => v < 5).unlock, {1, 2, 3, 4});
      expect(iSet.takeWhile((int v) => v < 6).unlock, {1, 2, 3, 4, 5});
      expect(iSet.takeWhile((int v) => v < 100).unlock, {1, 2, 3, 4, 5, 6});
    });

    //////////////////////////////////////////////////////////////////////////////////////////////////

    group('`toList` |', () {
      test('Regular usage', () {
        expect(iSet.toList()..add(7), [1, 2, 3, 4, 5, 6, 7]);
        expect(iSet.unlock, [1, 2, 3, 4, 5, 6]);
      });

      test('Unsupported exception',
          () => expect(() => iSet.toList(growable: false)..add(7), throwsUnsupportedError));
    });

    test('`toSet`', () {
      expect(iSet.toSet()..add(7), {1, 2, 3, 4, 5, 6, 7});
      expect(iSet.unlock, [1, 2, 3, 4, 5, 6]);
    });

    test('`where`', () {
      expect(iSet.where((int v) => v < 0).unlock, <int>{});
      expect(iSet.where((int v) => v < 3).unlock, {1, 2});
      expect(iSet.where((int v) => v < 5).unlock, {1, 2, 3, 4});
      expect(iSet.where((int v) => v < 100).unlock, {1, 2, 3, 4, 5, 6});
    });

    test('`whereType`', () => expect((<num>{1, 2, 1.5}.lock.whereType<double>()).unlock, {1.5}));
  });

  //////////////////////////////////////////////////////////////////////////////////////////////////
}<|MERGE_RESOLUTION|>--- conflicted
+++ resolved
@@ -274,19 +274,12 @@
         expect({5}.lock.reduce((int p, int e) => p * (1 + e)), 5);
       });
 
-<<<<<<< HEAD
-      test(
-          'State exception',
-          () => expect(
-              () => <int>{}.reduce((dynamic p, dynamic e) => p * (1 + e)), throwsStateError));
-=======
       // TODO: Phil Isso aqui está testando o que? Nem usa ISet.
       // test(
       //     'State exception',
       //     () => expect(
       //         () => <int>{}.reduce((dynamic p, dynamic e) => p * (1 + e)),
       //         throwsStateError));
->>>>>>> ec96ad29
     });
 
     //////////////////////////////////////////////////////////////////////////////////////////////////
