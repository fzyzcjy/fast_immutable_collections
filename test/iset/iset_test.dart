import "dart:collection";
import "package:flutter_test/flutter_test.dart";
import "package:fast_immutable_collections/fast_immutable_collections.dart";

void main() {
  /////////////////////////////////////////////////////////////////////////////

  setUp(() {
    ImmutableCollection.resetAllConfigurations();
    ImmutableCollection.autoFlush = false;
  });

  //////////////////////////////////////////////////////////////////////////////

  test("Runtime Type", () {
    expect(ISet(), isA<ISet>());
    expect(ISet({}), isA<ISet>());
    expect(ISet<String>({}), isA<ISet<String>>());
    expect(ISet([1]), isA<ISet<int>>());
    expect(ISet.empty<int>(), isA<ISet<int>>());
    expect(<int>{}.lock, isA<ISet>());
  });

  /////////////////////////////////////////////////////////////////////////////

  test("fromIterable", () {
    // 1) Null checks
    expect(() => ISet.fromIterable([1, 2, 3], mapper: null), throwsAssertionError);

    // 2) Regular usage
    final ISet<int> iset =
        ISet.fromIterable<int, String>(["a", "b", "c"], mapper: (String char) => char.codeUnits);
    expect(iset, {97, 98, 99});
  });

  /////////////////////////////////////////////////////////////////////////////

  test("isEmpty | isNotEmpty", () {
    expect(ISet().isEmpty, isTrue);
    expect(ISet({}).isEmpty, isTrue);
    expect(ISet<String>({}).isEmpty, isTrue);
    expect(ISet([1]).isEmpty, isFalse);
    expect(ISet.empty<int>().isEmpty, isTrue);
    expect(<int>{}.lock.isEmpty, isTrue);

    expect(ISet().isNotEmpty, isFalse);
    expect(ISet({}).isNotEmpty, isFalse);
    expect(ISet<String>({}).isNotEmpty, isFalse);
    expect(ISet([1]).isNotEmpty, isTrue);
    expect(ISet.empty<int>().isNotEmpty, isFalse);
    expect(<int>{}.lock.isNotEmpty, isFalse);
  });

  //////////////////////////////////////////////////////////////////////////////

  test("Ensuring Immutability", () {
    // 1) add

    // 1.1) Changing the passed mutable list doesn't change the ISet
    Set<int> original = {1, 2};
    ISet<int> iset = original.lock;

    expect(iset, original);

    original.add(3);
    original.add(4);

    expect(original, <int>{1, 2, 3, 4});
    expect(iset, <int>{1, 2});

    // 1.2) Changing the ISet also doesn't change the original set
    original = {1, 2};
    iset = original.lock;

    expect(iset, original);

    ISet<int> iSetNew = iset.add(3);

    expect(original, <int>{1, 2});
    expect(iset, <int>{1, 2});
    expect(iSetNew, <int>{1, 2, 3});

    // 1.3) If the item being passed is a variable, a pointer to it shouldn't exist inside ISet
    original = {1, 2};
    iset = original.lock;

    expect(iset, original);

    int willChange = 4;
    iSetNew = iset.add(willChange);

    willChange = 5;

    expect(original, <int>{1, 2});
    expect(iset, <int>{1, 2});
    expect(willChange, 5);
    expect(iSetNew, <int>{1, 2, 4});

    // 2) addAll

    // 2.1) Changing the passed mutable list doesn't change the ISet
    original = {1, 2};
    iset = original.lock;

    expect(iset, <int>{1, 2});

    original.addAll(<int>{2, 3, 4});

    expect(original, <int>{1, 2, 3, 4});
    expect(iset, <int>{1, 2});

    // 2.2) Changing the passed immutable set doesn't change the ISet
    original = {1, 2};
    iset = original.lock;

    expect(iset, <int>{1, 2});

    iSetNew = iset.addAll(<int>{2, 3, 4});

    expect(original, <int>{1, 2});
    expect(iset, <int>{1, 2});
    expect(iSetNew, <int>{1, 2, 3, 4});

    // 2.3) If the items being passed are from a variable, it shouldn't have a pointer to the
    // variable
    original = {1, 2};
    final ISet<int> iSet1 = original.lock;
    final ISet<int> iSet2 = original.lock;

    expect(iSet1, original);
    expect(iSet2, original);

    iSetNew = iSet1.addAll(iSet2.addAll({3, 4}));
    original.add(3);

    expect(original, <int>{1, 2, 3});
    expect(iSet1, <int>{1, 2});
    expect(iSet2, <int>{1, 2});
    expect(iSetNew, <int>{1, 2, 3, 4});

    // 3) remove

    // 3.1) Changing the passed mutable set doesn't change the ISet
    original = {1, 2};
    iset = original.lock;

    expect(iset, {1, 2});

    original.remove(2);

    expect(original, <int>{1});
    expect(iset, <int>{1, 2});

    // 3.2) Removing from the original ISet doesn't change it
    original = {1, 2};
    iset = original.lock;

    expect(iset, <int>{1, 2});

    iSetNew = iset.remove(1);

    expect(original, <int>{1, 2});
    expect(iset, <int>{1, 2});
    expect(iSetNew, <int>{2});
  });

  //////////////////////////////////////////////////////////////////////////////

  test("==", () {
    // 1) ISet with identity-equals compares the set instance, not the items
    ISet<int> iset = ISet({1, 2}).withIdentityEquals;
    expect(iset == iset, isTrue);
    expect(iset == ISet({1, 2}).withIdentityEquals, isFalse);
    expect(iset == ISet({2, 1}).withIdentityEquals, isFalse);
    expect(iset == {1, 2}.lock, isFalse);
    expect(iset == ISet({1, 2, 3}).withIdentityEquals, isFalse);

    // 2) ISet with deep-equals compares the items, not necessarily the list instance
    iset = ISet({1, 2});
    expect(iset == iset, isTrue);
    expect(iset == ISet({1, 2}), isTrue);
    expect(iset == ISet({2, 1}), isTrue);
    expect(iset == {1, 2}.lock.withDeepEquals, isTrue);
    expect(iset == ISet({1, 2, 3}), isFalse);

    // 3) ISet with deep-equals is always different from iset with identity-equals
    expect(ISet({1, 2}).withDeepEquals == ISet({1, 2}).withIdentityEquals, isFalse);
    expect(ISet({1, 2}).withIdentityEquals == ISet({1, 2}).withDeepEquals, isFalse);
    expect(ISet({1, 2}).withDeepEquals == ISet({1, 2}), isTrue);
    expect(ISet({1, 2}) == ISet({1, 2}).withDeepEquals, isTrue);
  });

  /////////////////////////////////////////////////////////////////////////////

  test("isIdentityEquals and isDeepEquals properties", () {
    final ISet<int> iSet1 = ISet({1, 2});
    final ISet<int> iSet2 = ISet({1, 2}).withIdentityEquals;

    expect(iSet1.isIdentityEquals, isFalse);
    expect(iSet1.isDeepEquals, isTrue);
    expect(iSet2.isIdentityEquals, isTrue);
    expect(iSet2.isDeepEquals, isFalse);
  });

  /////////////////////////////////////////////////////////////////////////////

  test("same", () {
    final ISet<int> iset = ISet({1, 2});
    expect(iset.same(iset), isTrue);
    expect(iset.same(ISet({1, 2})), isFalse);
    expect(iset.same(ISet({1})), isFalse);
    expect(iset.same(ISet({2, 1})), isFalse);
    expect(iset.same(ISet({1, 2}).withIdentityEquals), isFalse);
    expect(iset.same(iset.add(2)), isTrue);
  });

  /////////////////////////////////////////////////////////////////////////////

  test("equalItemsAndConfig", () {
    final ISet<int> iSet1 = ISet({1, 2});
    expect(iSet1.equalItemsAndConfig(iSet1), isTrue);
    expect(iSet1.equalItemsAndConfig(ISet({1, 2})), isTrue);
    expect(iSet1.equalItemsAndConfig(ISet({1})), isFalse);
    expect(iSet1.equalItemsAndConfig(ISet({2, 1})), isTrue);
    expect(iSet1.equalItemsAndConfig(ISet({1, 2}).withIdentityEquals), isFalse);
    expect(iSet1.equalItemsAndConfig(iSet1.remove(3)), isTrue);
  });

  /////////////////////////////////////////////////////////////////////////////

  test("==", () {
    final ISet<int> iSet1 = ISet({1, 2});
    expect(iSet1 == iSet1, isTrue);
    expect(iSet1 == ISet({1, 2}), isTrue);
    expect(iSet1 == ISet({1}), isFalse);
    expect(iSet1 == ISet({2, 1}), isTrue);
    expect(iSet1 == ISet({1, 2}).withIdentityEquals, isFalse);
  });

  /////////////////////////////////////////////////////////////////////////////

  test("equalItems", () {
    // 1) Regular usage
    expect(ISet({1, 2}).equalItems(null), isFalse);
    expect(ISet({1, 2}).equalItems([1, 2]), isTrue);
    expect(ISet({1, 2}).equalItems([2, 1]), isTrue);
    expect(ISet({1, 2}).equalItems([1]), isFalse);

    // 2) if other is ISet<T> (we only take into account the items, not the configs)
    expect(ISet({1, 2}).equalItems({1, 2}.lock), isTrue);
    expect(ISet({1, 2}).equalItems({1, 2}.lock.withIdentityEquals), isTrue);
    expect(ISet({1, 2}).equalItems({1, 3}.lock), isFalse);
    expect(ISet({1, 2}).equalItems({1, 3}.lock.withIdentityEquals), isFalse);
  });

  /////////////////////////////////////////////////////////////////////////////

  test("hashCode", () {
    // 1) deepEquals vs deepEquals
    ISet<int> iSet1 = ISet({1, 2});
    expect(iSet1 == ISet({1, 2}), isTrue);
    expect(iSet1 == ISet({1, 2, 3}), isFalse);
    expect(iSet1 == ISet({2, 1}), isTrue);
    expect(iSet1.hashCode, ISet({1, 2}).hashCode);
    expect(iSet1.hashCode, isNot(ISet({1, 2, 3}).hashCode));
    expect(iSet1.hashCode, ISet({2, 1}).hashCode);

    // 2) identityEquals vs identityEquals
    ISet<int> iSet1WithIdentity = ISet({1, 2}).withIdentityEquals;
    expect(iSet1WithIdentity == ISet({1, 2}).withIdentityEquals, isFalse);
    expect(iSet1WithIdentity == ISet({1, 2, 3}).withIdentityEquals, isFalse);
    expect(iSet1WithIdentity == ISet({2, 1}).withIdentityEquals, isFalse);
    expect(iSet1WithIdentity.hashCode, isNot(ISet({1, 2}).withIdentityEquals.hashCode));
    expect(iSet1WithIdentity.hashCode, isNot(ISet({1, 2, 3}).withIdentityEquals.hashCode));
    expect(iSet1WithIdentity.hashCode, isNot(ISet({2, 1}).withIdentityEquals.hashCode));

    // 3) deepEquals vs identityEquals
    iSet1 = ISet({1, 2});
    iSet1WithIdentity = iSet1.withIdentityEquals;
    expect(iSet1 == iSet1WithIdentity, isFalse);
    expect(ISet({1, 2}) == ISet({1, 2}).withIdentityEquals, isFalse);
    expect(ISet({1, 2, 3}) == ISet({1, 2, 3}).withIdentityEquals, isFalse);
    expect(ISet({2, 1}) == ISet({2, 1}).withIdentityEquals, isFalse);
    expect(iSet1.hashCode, isNot(iSet1WithIdentity.hashCode));
    expect(ISet({1, 2}).hashCode, isNot(ISet({1, 2}).withIdentityEquals.hashCode));
    expect(ISet({1, 2, 3}).hashCode, isNot(ISet({1, 2, 3}).withIdentityEquals.hashCode));
    expect(ISet({2, 1}).hashCode, isNot(ISet({2, 1}).withIdentityEquals.hashCode));

    // 4) when cache is on
    Set<int> set = {1, 2, 3};

    final ISet<int> iSetWithCache = ISet.unsafe(set, config: ConfigSet(cacheHashCode: true));

    int hashBefore = iSetWithCache.hashCode;

    set.add(4);

    int hashAfter = iSetWithCache.hashCode;

    expect(hashAfter, hashBefore);

    // 5) when cache is off
    set = {1, 2, 3};

    final ISet<int> iSetWithoutCache = ISet.unsafe(set, config: ConfigSet(cacheHashCode: false));

    hashBefore = iSetWithoutCache.hashCode;

    set.add(4);

    hashAfter = iSetWithoutCache.hashCode;

    expect(hashAfter, isNot(hashBefore));
  });

  /////////////////////////////////////////////////////////////////////////////

  test("config", () {
    final ISet<int> iset = ISet({1, 2});

    expect(iset.isDeepEquals, isTrue);
    expect(iset.config.sort, isFalse);

    final ISet<int> iSetWithCompare = iset.withConfig(
      iset.config.copyWith(sort: true),
    );

    expect(iSetWithCompare.isDeepEquals, isTrue);
    expect(iSetWithCompare.config.sort, isTrue);
  });

  /////////////////////////////////////////////////////////////////////////////

  test("withConfig", () {
    // 1) Regular usage
    final ISet<int> iSet1 = ISet.withConfig({1, 2, 3}, ConfigSet(isDeepEquals: false));
    final ISet<int> iSet2 = ISet.withConfig({}, ConfigSet(isDeepEquals: false));

    expect(iSet1, {1, 2, 3});
    expect(iSet1.isDeepEquals, isFalse);

    expect(iSet2, <int>{});
    expect(iSet2.isDeepEquals, isFalse);

    // 2) With empty set and different configs
    final ISet<int> emptyIList = <int>{}.lock;
    expect(ISet.withConfig(emptyIList, const ConfigSet(cacheHashCode: false)), []);

    // 3) With non-empty set and different configs
    final ISet<int> nonemptyIList = <int>{1, 2, 3}.lock;
    expect(ISet.withConfig(nonemptyIList, const ConfigSet(cacheHashCode: false)), [1, 2, 3]);

    // 4) Assertion error
    expect(() => {1, 2, 3}.lock.withConfig(null), throwsAssertionError);
  });

  /////////////////////////////////////////////////////////////////////////////

  test("withConfigFrom", () {
    final ISet<int> iset = {1, 2, 3}.lock;
    final ISet<int> iSetWithIdentityEquals =
        ISet.withConfig({1, 2, 3}, const ConfigSet(isDeepEquals: false));

    expect(
        iset.withConfigFrom(iSetWithIdentityEquals).config, const ConfigSet(isDeepEquals: false));
  });

  //////////////////////////////////////////////////////////////////////////////

  test("default constructor", () {
    const Set<int> exampleSet = {1, 2, 3};
    final ISet<int> iset = ISet(exampleSet);

    expect(iset.unlock, exampleSet);
    expect(identical(iset.unlock, exampleSet), isFalse);
  });

  /////////////////////////////////////////////////////////////////////////////

  test("unsafe", () {
    // 1) Regular Usage
    Set<int> set = {1, 2, 3};
    final ISet<int> iset = ISet.unsafe(set, config: ConfigSet());

    expect(set, {1, 2, 3});
    expect(iset, {1, 2, 3});

    set.add(4);

    expect(set, {1, 2, 3, 4});
    expect(iset, {1, 2, 3, 4});

    // 2) Disallowing it
    ImmutableCollection.disallowUnsafeConstructors = true;
    set = {1, 2, 3};

    expect(() => ISet.unsafe(set, config: ConfigSet()), throwsUnsupportedError);
  });

  /////////////////////////////////////////////////////////////////////////////

  test("flush", () {
    final ISet<int> iset = {1, 2, 3}.lock.add(4).addAll({10, 11}).add(7).addAll({}).addAll({8, 9});

    expect(iset.isFlushed, isFalse);

    iset.flush;

    expect(iset.isFlushed, isTrue);
    expect(iset.unlock, {1, 2, 3, 4, 10, 11, 7, 8, 9});
  });

  /////////////////////////////////////////////////////////////////////////////

  test("add", () {
    // 1) Adding a new element
    ISet<int> baseSet = ISet<int>([1]);
    ISet<int> iset = baseSet.add(2);

    expect(iset.unlock, <int>{1, 2});

    // 2) Adding a repeated element
    baseSet = ISet<int>([1]);
    iset = baseSet.add(1);

    expect(iset.unlock, <int>{1});

    // 3) Null checks

    // 3.1) Regular usage
    expect(<int>{}.lock.add(1), {1});
    expect(<int>{null}.lock.add(1), {null, 1});
    expect(<int>{1}.lock.add(10), {1, 10});
    expect(<int>{null}.lock.add(10), {null, 10});
    expect(<int>{null, 1, 3}.lock.add(10), {null, 1, 3, 10});
    expect({1, 2, 3}.lock.add(4), {1, 2, 3, 4});

    // 3.2) Adding a null
    expect(<int>{}.lock.add(null), {null});
    expect(<int>{null}.lock.add(null), {null});
    expect(<int>{1}.lock.add(null), {1, null});
    expect(<int>{null, 1, 3}.lock.add(null), {null, 1, 3});
    expect({1, 2, 3}.lock.add(null), {1, 2, 3, null});
  });

  /////////////////////////////////////////////////////////////////////////////

  test("addAll", () {
    // 1) Adding a repeated element
    ISet<int> iset = ISet<int>({1, 2, 3}).addAll({1});

    expect(iset.length, 3);
    expect(iset.unlock, {1, 2, 3});

    // 2) Adding a repeated and a new element
    iset = ISet<int>({1, 2, 3}).addAll({1, 2});

    expect(iset.length, 3);
    expect(iset.unlock, {1, 2, 3});

    // 3) Adding some repeated and some new elements
    iset = ISet<int>({1, 2, 3}).addAll({1, 2, 5, 7, 11, 13});

    expect(iset.length, 7);
    expect(iset.unlock, {1, 2, 3, 5, 7, 11, 13});

    // 4) Null checks

    // 4.1) Regular Usage
    expect(<int>{}.lock.addAll({1, 2}), {1, 2});
    expect(<int>{null}.lock.addAll({1, 2}), {null, 1, 2});
    expect(<int>{1}.lock.addAll({2, 3}), {1, 2, 3});
    expect(<int>{null}.lock.addAll({1, 2}), {null, 1, 2});
    expect(<int>{null, 1, 3}.lock.addAll({10, 11}), {null, 1, 3, 10, 11});
    expect({1, 2, 3, 4}.lock.addAll({5, 6}), {1, 2, 3, 4, 5, 6});

    // 4.2) Adding nulls
    expect(<int>{}.lock.addAll({null}), {null});
    expect(<int>{null}.lock.addAll({null}), {null});
    expect(<int>{1}.lock.addAll({null}), {1, null});
    expect(<int>{null, 1, 3}.lock.addAll({null}), {null, 1, 3});
    expect({1, 2, 3, 4}.lock.addAll({null}), {1, 2, 3, 4, null});

    // 4.3) Adding null and an item
    expect(<int>{}.lock.addAll({null, 1}), {null, 1});
    expect(<int>{null}.lock.addAll({null, 1}), {null, 1});
    expect(<int>{1}.lock.addAll({null, 2}), {1, null, 2});
    expect(<int>{null, 1, 3}.lock.addAll({null, 1}), {null, 1, 3});
    expect({1, 2, 3, 4}.lock.addAll({null, 1}), {1, 2, 3, 4, null});
  });

  /////////////////////////////////////////////////////////////////////////////

  test("+", () {
    // 1) Simple example
    expect({1, 2, 3}.lock + [1, 2, 4], {1, 2, 3, 4});

    // 2) Regular Usage
    expect(<int>{}.lock + {1, 2}, {1, 2});
    expect(<int>{null}.lock + {1, 2}, {null, 1, 2});
    expect(<int>{1}.lock + {2, 3}, {1, 2, 3});
    expect(<int>{null, 1, 3}.lock + {10, 11}, {null, 1, 3, 10, 11});
    expect({1, 2, 3, 4}.lock + {5, 6}, {1, 2, 3, 4, 5, 6});

    // 3) Adding nulls
    expect(<int>{}.lock + {null}, {null});
    expect(<int>{null}.lock + {null}, {null});
    expect(<int>{1}.lock + {null}, {1, null});
    expect(<int>{null, 1, 3}.lock + {null}, {null, 1, 3});
    expect({1, 2, 3, 4}.lock + {null}, {1, 2, 3, 4, null});

    // 4) Adding null and an item
    expect(<int>{}.lock + {null, 1}, {null, 1});
    expect(<int>{null}.lock + {null, 1}, {null, 1});
    expect(<int>{1}.lock + {null, 2}, {1, null, 2});
    expect(<int>{null, 1, 3}.lock + {null, 1}, {null, 1, 3});
    expect({1, 2, 3, 4}.lock + {null, 1}, {1, 2, 3, 4, null});
  });

  /////////////////////////////////////////////////////////////////////////////

  test("add and addAll", () {
    final ISet<int> iSet1 = {1, 2, 3}.lock;
    final ISet<int> iSet2 = iSet1.add(4);
    final ISet<int> iSet3 = iSet2.addAll({5, 6});

    expect(iSet1.unlock, {1, 2, 3});
    expect(iSet2.unlock, {1, 2, 3, 4});
    expect(iSet3.unlock, {1, 2, 3, 4, 5, 6});

    // Methods are chainable.
    expect(iSet1.add(10).addAll({20, 30}).unlock, {1, 2, 3, 10, 20, 30});
  });

  /////////////////////////////////////////////////////////////////////////////

  test("remove", () {
    // 1) Regular usage
    final ISet<int> iSet1 = {1, 2, 3}.lock;

    final ISet<int> iSet2 = iSet1.remove(2);
    expect(iSet2.unlock, {1, 3});

    final ISet<int> iSet3 = iSet2.remove(5);
    expect(iSet3.unlock, {1, 3});

    final ISet<int> iSet4 = iSet3.remove(1);
    expect(iSet4.unlock, {3});

    final ISet<int> iSet5 = iSet4.remove(3);
    expect(iSet5.unlock, <int>{});

    final ISet<int> iSet6 = iSet5.remove(7);
    expect(iSet6.unlock, <int>{});

    expect(identical(iSet1, iSet2), false);

    // 2) Poking around with nulls
    expect(<int>{}.lock.remove(1), <int>{});
    expect(<int>{}.lock.remove(null), <int>{});

    expect(<int>{null}.lock.remove(null), <int>{});
    expect(<int>{null}.lock.remove(1), <int>{null});

    expect(<int>{1}.lock.remove(null), <int>{1});
    expect(<int>{1}.lock.remove(1), <int>{});

    expect(<int>{null, 1}.lock.remove(null), <int>{1});
    expect(<int>{null, 1}.lock.remove(1), <int>{null});
  });

  /////////////////////////////////////////////////////////////////////////////

  test("any", () {
    final ISet<int> iset = {1, 2, 3}.lock.add(4).addAll({5, 6});
    expect(iset.any((int v) => v == 4), isTrue);
    expect(iset.any((int v) => v == 100), isFalse);
  });

  /////////////////////////////////////////////////////////////////////////////

  test("cast", () {
    final ISet<int> iset = {1, 2, 3}.lock.add(4).addAll({5, 6});
    expect(iset.cast<num>(), isA<Iterable<num>>());
  });

  /////////////////////////////////////////////////////////////////////////////

  test("contains", () {
    final ISet<int> iset = {1, 2, 3}.lock.add(4).addAll({5, 6});
    expect(iset.contains(2), isTrue);
    expect(iset.contains(4), isTrue);
    expect(iset.contains(5), isTrue);
    expect(iset.contains(100), isFalse);
  });

  /////////////////////////////////////////////////////////////////////////////

  test("every", () {
    final ISet<int> iset = {1, 2, 3}.lock.add(4).addAll({5, 6});
    expect(iset.every((int v) => v > 0), isTrue);
    expect(iset.every((int v) => v < 0), isFalse);
    expect(iset.every((int v) => v != 4), isFalse);
  });

  /////////////////////////////////////////////////////////////////////////////

  test("expand", () {
    final ISet<int> iset = {1, 2, 3}.lock.add(4).addAll({5, 6});
    expect(iset.expand((int v) => {v, v}),
        // ignore: equal_elements_in_set
        {1, 1, 2, 2, 3, 3, 4, 4, 5, 5, 6, 6});
    expect(iset.expand((int v) => <int>{}), <int>{});
  });

  /////////////////////////////////////////////////////////////////////////////

  test("length", () {
    // 1) Regular usage
    ISet<int> iset = {1, 2, 3}.lock.add(4).addAll({5, 6});
    expect(iset.length, 6);

    // 2) When the set is empty
    iset = ISet.empty();

    expect(iset.length, 0);
    expect(iset.isEmpty, isTrue);
  });

  /////////////////////////////////////////////////////////////////////////////

  test("first", () {
    // 1) Regular usage
    expect({1, 2, 3, 4, 5, 6}.lock.first, 1);
    expect({3, 6, 4, 1, 2, 5}.lock.first, 3);

    // 2) Without sorting
    final ISet<int> iset = {100, 2, 3}.lock.add(1).add(5).withConfig(ConfigSet(sort: false));
    expect(iset.first, 100);

    // 3) With sorting
    expect({3, 6, 4, 1, 2, 5}.lock.withConfig(ConfigSet(sort: true)).first, 1);
  });

  /////////////////////////////////////////////////////////////////////////////

  test("last", () {
    // 1) Regular usage
    expect({1, 2, 3, 4, 5, 6}.lock.last, 6);
    expect({3, 6, 4, 1, 2, 5}.lock.last, 5);

    // 2) Without sorting
    final ISet<int> iset = {100, 2, 3}.lock.add(1).add(5).withConfig(ConfigSet(sort: false));
    expect(iset.last, 5);
    expect({3, 6, 4, 1, 2, 5}.lock.withConfig(ConfigSet(sort: true)).first, 1);

    // 3) With sorting
    expect({3, 6, 4, 1, 2, 5}.lock.withConfig(ConfigSet(sort: true)).last, 6);
  });

  /////////////////////////////////////////////////////////////////////////////

  test("anyItem", () {
    final ISet<List<int>> iset = <List<int>>{
      [1, 2, 3],
      [11, 12]
    }.lock.add([100, 101]);

    expect(iset.anyItem.isEmpty, isFalse);
  });

  /////////////////////////////////////////////////////////////////////////////

  test("firstOrNull", () {
    expect(<int>{}.lock.firstOrNull, isNull);
    expect({1, 2, 3}.lock.firstOrNull, 1);
  });

  /////////////////////////////////////////////////////////////////////////////

  test("lastOrNull", () {
    expect(<int>{}.lock.lastOrNull, isNull);
    expect({1, 2, 3}.lock.lastOrNull, 3);
  });

  /////////////////////////////////////////////////////////////////////////////

  test("singleOrNull", () {
    expect(<int>{}.lock.singleOrNull, isNull);
    expect(<int>{1}.lock.singleOrNull, 1);
    expect({1, 2, 3}.lock.singleOrNull, isNull);
  });

  /////////////////////////////////////////////////////////////////////////////

  test("firstOr", () {
    expect(<int>{}.lock.firstOr(10), 10);
    expect(<int>{1, 2, 3}.lock.firstOr(10), 1);
  });

  /////////////////////////////////////////////////////////////////////////////

  test("lastOr", () {
    expect(<int>{}.lock.lastOr(10), 10);
    expect(<int>{1, 2, 3}.lock.lastOr(10), 3);
  });

  /////////////////////////////////////////////////////////////////////////////

  test("singleOr", () {
    expect(<int>{}.lock.singleOr(10), 10);
    expect(<int>{1}.lock.singleOr(10), 1);
    expect(<int>{1, 2, 3}.lock.singleOr(10), 10);
  });

  /////////////////////////////////////////////////////////////////////////////

  test("single", () {
    // 1) Regular usage
    expect({10}.lock.single, 10);

    // 2) Exception when more than 1 item
    final ISet<int> iset = {1, 2, 3}.lock.add(4).addAll({5, 6});
    expect(() => iset.single, throwsStateError);
  });

  /////////////////////////////////////////////////////////////////////////////

  test("firstWhere", () {
    final ISet<int> iset = {1, 2, 3}.lock.add(4).addAll({10, 6});
    expect(iset.firstWhere((int v) => v > 1, orElse: () => 100), 2);
    expect(iset.firstWhere((int v) => v > 4, orElse: () => 100), 10);
    expect(iset.firstWhere((int v) => v > 100, orElse: () => 100), 100);
  });

  /////////////////////////////////////////////////////////////////////////////

  test("fold", () {
    final ISet<int> iset = {1, 2, 3}.lock.add(4).addAll({5, 6});
    expect(iset.fold(100, (int p, int e) => p * (1 + e)), 504000);
  });

  /////////////////////////////////////////////////////////////////////////////

  test("followedBy", () {
    final ISet<int> iset = {1, 2, 3}.lock.add(4).addAll({5, 6});
<<<<<<< HEAD
    expect(iset.followedBy({7, 8}).unlock, {1, 2, 3, 4, 5, 6, 7, 8});
    expect(iset.followedBy({7, 8}.lock).unlock, {1, 2, 3, 4, 5, 6, 7, 8});
    expect(iset.followedBy(<int>{}.lock.add(7).addAll({8, 9})).unlock, {1, 2, 3, 4, 5, 6, 7, 8, 9});
=======
    expect(iset.followedBy({7, 8}), {1, 2, 3, 4, 5, 6, 7, 8});
    expect(iset.followedBy(<int>{}.lock.add(7).addAll({8, 9})), {1, 2, 3, 4, 5, 6, 7, 8, 9});
>>>>>>> 2cad419b
  });

  /////////////////////////////////////////////////////////////////////////////

  test("forEach", () {
    final ISet<int> iset = {1, 2, 3}.lock.add(4).addAll({5, 6});
    int result = 100;
    iset.forEach((int v) => result *= 1 + v);
    expect(result, 504000);
  });

  /////////////////////////////////////////////////////////////////////////////

  test("join", () {
    final ISet<int> iset = {1, 2, 3}.lock.add(4).addAll({5, 6});
    expect(iset.join(","), "1,2,3,4,5,6");
    expect(<int>{}.lock.join(","), "");
  });

  /////////////////////////////////////////////////////////////////////////////

  test("lastWhere", () {
    final ISet<int> iset = {1, 2, 3}.lock.add(4).addAll({5, 6});
    expect(iset.lastWhere((int v) => v < 2, orElse: () => 100), 1);
    expect(iset.lastWhere((int v) => v < 5, orElse: () => 100), 4);
    expect(iset.lastWhere((int v) => v < 6, orElse: () => 100), 5);
    expect(iset.lastWhere((int v) => v < 7, orElse: () => 100), 6);
    expect(iset.lastWhere((int v) => v < 50, orElse: () => 100), 6);
    expect(iset.lastWhere((int v) => v < 1, orElse: () => 100), 100);
  });

  /////////////////////////////////////////////////////////////////////////////

  test("map", () {
    final ISet<int> iset = {1, 2, 3}.lock.add(4).addAll({5, 6});
    expect({1, 2, 3}.lock.map((int v) => v + 1), {2, 3, 4});
    expect(iset.map((int v) => v + 1), {2, 3, 4, 5, 6, 7});
  });

  /////////////////////////////////////////////////////////////////////////////

  test("reduce", () {
    // 1) Regular usage
    final ISet<int> iset = {1, 2, 3}.lock.add(4).addAll({5, 6});
    expect(iset.reduce((int p, int e) => p * (1 + e)), 2520);
    expect({5}.lock.reduce((int p, int e) => p * (1 + e)), 5);

    // 2) Exception
    expect(() => ISet().reduce((dynamic p, dynamic e) => p * (1 + (e as num))), throwsStateError);
  });

  /////////////////////////////////////////////////////////////////////////////

  test("singleWhere", () {
    // 1) Regular usage
    ISet<int> iset = {1, 2, 3}.lock.add(4).addAll({5, 6});
    expect(iset.singleWhere((int v) => v == 4, orElse: () => 100), 4);
    expect(iset.singleWhere((int v) => v == 50, orElse: () => 100), 100);

    // 2) Exception
    iset = {1, 2, 3}.lock.add(4).addAll({5, 6});
    expect(() => iset.singleWhere((int v) => v < 4, orElse: () => 100), throwsStateError);
  });

  /////////////////////////////////////////////////////////////////////////////

  test("skip", () {
    final ISet<int> iset = {1, 2, 3}.lock.add(4).addAll({5, 6});
    expect(iset.skip(1), {2, 3, 4, 5, 6});
    expect(iset.skip(3), {4, 5, 6});
    expect(iset.skip(5), {6});
    expect(iset.skip(10), <int>{});
  });

  /////////////////////////////////////////////////////////////////////////////

  test("skipWhile", () {
    final ISet<int> iset = {1, 2, 3}.lock.add(4).addAll({5, 6});
    expect(iset.skipWhile((int v) => v < 3), {3, 4, 5, 6});
    expect(iset.skipWhile((int v) => v < 5), {5, 6});
    expect(iset.skipWhile((int v) => v < 6), {6});
    expect(iset.skipWhile((int v) => v < 100), <int>{});
  });

  /////////////////////////////////////////////////////////////////////////////

  test("take", () {
    final ISet<int> iset = {1, 2, 3}.lock.add(4).addAll({5, 6});
    expect(iset.take(0), <int>{});
    expect(iset.take(1), {1});
    expect(iset.take(3), {1, 2, 3});
    expect(iset.take(5), {1, 2, 3, 4, 5});
    expect(iset.take(10), {1, 2, 3, 4, 5, 6});
  });

  /////////////////////////////////////////////////////////////////////////////

  test("takeWhile", () {
    final ISet<int> iset = {1, 2, 3}.lock.add(4).addAll({5, 6});
    expect(iset.takeWhile((int v) => v < 3), {1, 2});
    expect(iset.takeWhile((int v) => v < 5), {1, 2, 3, 4});
    expect(iset.takeWhile((int v) => v < 6), {1, 2, 3, 4, 5});
    expect(iset.takeWhile((int v) => v < 100), {1, 2, 3, 4, 5, 6});
  });

  /////////////////////////////////////////////////////////////////////////////

  test("toList", () {
    // 1) Regular usage
    ISet<int> iset = {1, 10, 11}.lock.add(4).addAll({5, 6});
    expect(iset.toList()..add(7), [1, 10, 11, 4, 5, 6, 7]);
    expect(iset, [1, 10, 11, 4, 5, 6]);

    // 2) With compare
    expect({1, 2, 3}.lock.add(10).add(5).toList(compare: (int a, int b) => -a.compareTo(b)),
        [10, 5, 3, 2, 1]);

    // 3) Unsupported operation
    iset = {1, 2, 3}.lock.add(4).addAll({5, 6});
    expect(() => iset.toList(growable: false)..add(7), throwsUnsupportedError);

    // 4) With Config: sort
    iset = {1, 10, 11}.lock.add(4).addAll({5, 6});
    ISet<int> isetWithSort = iset.withConfig(ConfigSet(sort: true));
    expect(isetWithSort.toList(), [1, 4, 5, 6, 10, 11]);
  });

  /////////////////////////////////////////////////////////////////////////////

  test("toIList", () {
    final ISet<int> iset = {1, 2, 3}.lock.add(4).addAll({5, 6});
    expect(iset.toIList(), IList([1, 2, 3, 4, 5, 6]));
  });

  /////////////////////////////////////////////////////////////////////////////

  test("toSet", () {
    ISet<int> iset = {1, 2, 3}.lock.add(4).addAll({5, 6});
    expect(iset.toSet()..add(7), {1, 2, 3, 4, 5, 6, 7});
    expect(iset, [1, 2, 3, 4, 5, 6]);

    // 2) With compare
    final Set<int> set = {1, 2, 3, 10, 5}.lock.toSet(compare: (int a, int b) => -a.compareTo(b));
    expect(set, allOf(isA<LinkedHashSet>(), {1, 2, 3, 5, 10}));
    expect(set.toList(), [10, 5, 3, 2, 1]);
  });

  /////////////////////////////////////////////////////////////////////////////

  test("where", () {
    final ISet<int> iset = {1, 2, 3}.lock.add(4).addAll({5, 6});
    expect(iset.where((int v) => v < 0), <int>{});
    expect(iset.where((int v) => v < 3), {1, 2});
    expect(iset.where((int v) => v < 5), {1, 2, 3, 4});
    expect(iset.where((int v) => v < 100), {1, 2, 3, 4, 5, 6});
  });

  /////////////////////////////////////////////////////////////////////////////

  test("whereType", () {
    expect((<num>{1, 2, 1.5}.lock.whereType<double>()), {1.5});
  });

  /////////////////////////////////////////////////////////////////////////////

  test("toString", () {
    // 1) Global configuration prettyPrint == false
    ImmutableCollection.prettyPrint = false;
    expect({}.lock.toString(), "{}");
    expect({1}.lock.toString(), "{1}");
    expect({1, 10, 3}.lock.toString(), "{1, 10, 3}");

    // 2) Global configuration prettyPrint == true
    ImmutableCollection.prettyPrint = true;
    expect({}.lock.toString(), "{}");
    expect({1}.lock.toString(), "{1}");
    expect(
        {1, 10, 3}.lock.toString(),
        "{\n"
        "   1,\n"
        "   10,\n"
        "   3\n"
        "}");

    // 3) Local prettyPrint = false
    ImmutableCollection.prettyPrint = true;
    expect({}.lock.toString(false), "{}");
    expect({1}.lock.toString(false), "{1}");
    expect({1, 10, 3}.lock.toString(false), "{1, 10, 3}");

    // 4) Local prettyPrint = true
    ImmutableCollection.prettyPrint = false;
    expect({}.lock.toString(true), "{}");
    expect({1}.lock.toString(true), "{1}");
    expect(
        {1, 10, 3}.lock.toString(true),
        "{\n"
        "   1,\n"
        "   10,\n"
        "   3\n"
        "}");
  });

  /////////////////////////////////////////////////////////////////////////////

  test("unlockView", () {
    expect({1, 2, 3}.lock.unlockView,
        allOf(isA<UnmodifiableSetFromISet<int>>(), isA<Set<int>>(), {1, 2, 3}));
  });

  /////////////////////////////////////////////////////////////////////////////

  test("unlockLazy", () {
    expect({1, 2, 3}.lock.unlockLazy,
        allOf(isA<ModifiableSetFromISet<int>>(), isA<Set<int>>(), {1, 2, 3}));
  });

  //////////////////////////////////////////////////////////////////////////////

  test("iterator", () {
    ISet<int> iset = {2, 5, 3, 7, 9, 6, 1}.lock;
    expect(iset.config.sort, isFalse);

    // The regular iterator is NOT SORTED.
    expect(iset.iterator.toList(), [2, 5, 3, 7, 9, 6, 1]);

    // The for loop uses the UNSORTED iterator (if the config says so).
    var result = [];
    for (int value in iset) result.add(value);
    expect(result, [2, 5, 3, 7, 9, 6, 1]);

    // But you can configure the set to sort the iterator.
    iset = iset.withConfig(const ConfigSet(sort: true));
    expect(iset.config.sort, isTrue);
    expect(iset.iterator.toList(), [1, 2, 3, 5, 6, 7, 9]);
    result = [];
    for (int value in iset) result.add(value);
    expect(result, [1, 2, 3, 5, 6, 7, 9]);
  });

  /////////////////////////////////////////////////////////////////////////////

  test("ISet of MapEntry gets special treatment", () {
    final ISet<MapEntry<String, int>> iSet1 = ISet([MapEntry("a", 1)]).withDeepEquals,
        iSet2 = ISet([MapEntry("a", 1)]).withDeepEquals;

    expect(iSet1, iSet2);
  });

  //////////////////////////////////////////////////////////////////////////////

  test("toggle", () {
    // 1) Toggling an existing element
    ISet<int> iset = {1, 2, 3}.lock;
    expect(iset.contains(3), isTrue);

    iset = iset.toggle(3);
    expect(iset.contains(3), isFalse);

    iset = iset.toggle(3);
    expect(iset.contains(3), isTrue);

    // 2) Toggling an nonexistent element
    iset = {1, 2, 3}.lock;
    expect(iset.contains(4), isFalse);

    iset = iset.toggle(4);
    expect(iset.contains(4), isTrue);

    iset = iset.toggle(4);
    expect(iset.contains(4), isFalse);
  });

  /////////////////////////////////////////////////////////////////////////////

  test("elementAt", () {
    final ISet<int> iset = {1, 20, 3}.lock;

    expect(iset.elementAt(0), 1);
    expect(iset.elementAt(1), 20);
    expect(iset.elementAt(2), 3);
    expect(() => iset.elementAt(-1), throwsRangeError);
    expect(() => iset.elementAt(3), throwsRangeError);

    expect(iset[0], 1);
    expect(iset[1], 20);
    expect(iset[2], 3);
    expect(() => iset[-1], throwsRangeError);
    expect(() => iset[3], throwsRangeError);
  });

  /////////////////////////////////////////////////////////////////////////////

  test("clear", () {
    final ISet<int> iset = ISet.withConfig({1, 2, 3}, ConfigSet(isDeepEquals: false));

    final ISet<int> iSetCleared = iset.clear();

    expect(iSetCleared, allOf(isA<ISet<int>>(), <int>{}));
    expect(iSetCleared.config.isDeepEquals, isFalse);
  });

  /////////////////////////////////////////////////////////////////////////////

  test("containsAll", () {
    final ISet<int> iset = {1, 2, 3, 4}.lock;
    expect(iset.containsAll([2, 2, 3]), isTrue);
    expect(iset.containsAll({1, 2, 3, 4}), isTrue);
    expect(iset.containsAll({1, 2, 3, 4}.lock), isTrue);
    expect(iset.containsAll({1, 2, 3, 4, 10}.lock), isFalse);
    expect(iset.containsAll({10, 20, 30, 40}), isFalse);
  });

  /////////////////////////////////////////////////////////////////////////////

  test("difference", () {
    final ISet<int> iset = {1, 2, 3, 4}.lock;
    expect(iset.difference({1, 2, 5}), {3, 4});
    expect(iset.difference({1, 2, 3, 4}), <int>{});
  });

  /////////////////////////////////////////////////////////////////////////////

  test("intersection", () {
    final ISet<int> iset = {1, 2, 3, 4}.lock;
    expect(iset.intersection({1, 2, 5}), {1, 2});
    expect(iset.intersection({10, 20, 50}), <int>{});
  });

  /////////////////////////////////////////////////////////////////////////////

  test("union", () {
    final ISet<int> iSet = {1, 2, 3, 4}.lock;
    expect(iSet.union({1}), {1, 2, 3, 4});
    expect(iSet.union({1, 2, 5}), {1, 2, 3, 4, 5});
  });

  /////////////////////////////////////////////////////////////////////////////

  test("lookup", () {
    final ISet<int> iSet1 = {1, 2, 3, 4}.lock;
    expect(iSet1.lookup(1), 1);
    expect(iSet1.lookup(10), isNull);
  });

  /////////////////////////////////////////////////////////////////////////////

  test("removeAll", () {
    final ISet<int> iSet1 = {1, 2, 3, 4}.lock;
    expect(iSet1.removeAll({}), {1, 2, 3, 4});
    expect(iSet1.removeAll({2, 3}), {1, 4});
  });

  /////////////////////////////////////////////////////////////////////////////

  test("removeWhere", () {
    final ISet<int> iSet1 = {1, 2, 3, 4}.lock;
    expect(iSet1.removeWhere((int element) => element > 10), {1, 2, 3, 4});
    expect(iSet1.removeWhere((int element) => element > 2), {1, 2});
  });

  /////////////////////////////////////////////////////////////////////////////

  test("retainAll", () {
    final ISet<int> iSet1 = {1, 2, 3, 4}.lock;
    expect(iSet1.retainAll({}), <int>{});
    expect(iSet1.retainAll({2, 3}), {2, 3});
  });

  /////////////////////////////////////////////////////////////////////////////

  test("retainWhere", () {
    final ISet<int> iSet1 = {1, 2, 3, 4}.lock;
    expect(iSet1.retainWhere((int element) => element > 10), <int>{});
    expect(iSet1.retainWhere((int element) => element < 2), <int>{1});
  });

  //////////////////////////////////////////////////////////////////////////////

  test(
      "ISet sort. "
      "Affects join, iterator, toList, toIList, and toSet.", () {
    var originalSet = {2, 4, 1, 9, 3};

    /// Sort: "1,2,3,4,9"
    var iset = originalSet.lock.withConfig(ConfigSet(sort: true));
    var result1 = iset.join(",");
    var result2 = iset.iterator.toIterable().join(",");
    var result3 = iset.toList().join(",");
    var result4 = iset.toIList().join(",");
    var result5 = iset.toSet().join(",");
    expect(iset.config.sort, isTrue);
    expect(result1, "1,2,3,4,9");
    expect(result2, "1,2,3,4,9");
    expect(result3, "1,2,3,4,9");
    expect(result4, "1,2,3,4,9");
    expect(result5, "1,2,3,4,9");

    /// Does not sort: "2,4,1,9,3"
    iset = originalSet.lock.withConfig(ConfigSet(sort: false));
    result1 = iset.join(",");
    result2 = iset.iterator.toIterable().join(",");
    result3 = iset.toList().join(",");
    result4 = iset.toIList().join(",");
    result5 = iset.toSet().join(",");
    expect(iset.config.sort, isFalse);
    expect(result1, "2,4,1,9,3");
    expect(result2, "2,4,1,9,3");
    expect(result3, "2,4,1,9,3");
    expect(result4, "2,4,1,9,3");
    expect(iset.toSet(), originalSet);
  });

  /////////////////////////////////////////////////////////////////////////////

  test("flushFactor", () {
    // 1) Default value
    expect(ISet.flushFactor, 30);

    // 2) Setter
    ISet.flushFactor = 200;
    expect(ISet.flushFactor, 200);

    // 3) Can't be smaller than or equal to 0
    expect(() => ISet.flushFactor = 0, throwsStateError);
    expect(() => ISet.flushFactor = -100, throwsStateError);
  });

  /////////////////////////////////////////////////////////////////////////////

  test("asyncAutoFlush", () {
    expect(ISet.asyncAutoflush, isTrue);
  });

  //////////////////////////////////////////////////////////////////////////////

  test("iter (to get a simple Iterable)", () {
    //
    var set = {1, 2, 3, 4, 5, 6, 7};
    var iset = set.lock;

    // -------------

    // 1) Set methods that return an Iterable do lazy processing.

    int count1 = 0;

    var iterableFromList = set.where((x) {
      count1++;
      return x != null;
    }).take(3);

    // Only 3 (not 7) because we're doing it lazily.
    iterableFromList.join();
    expect(count1, 3);

    // Now it's 6 (= 3+3) because we did it lazily AGAIN.
    iterableFromList.join();
    expect(count1, 6);

    // -------------

    // 2) ISet methods that return an Iterable do lazy processing.

    int count2 = 0;

    var iterableFromIList = iset.where((x) {
      count2++;
      return x != null;
    }).take(3);

    // Only 3 (not 7) because we're doing it lazily.
    iterableFromIList.join();
    expect(count2, 3);

    // Now it's 6 (= 3+3) because we did it lazily AGAIN.
    iterableFromIList.join();
    expect(count2, 6);

    // -------------
  });

  //////////////////////////////////////////////////////////////////////////////
}<|MERGE_RESOLUTION|>--- conflicted
+++ resolved
@@ -744,14 +744,9 @@
 
   test("followedBy", () {
     final ISet<int> iset = {1, 2, 3}.lock.add(4).addAll({5, 6});
-<<<<<<< HEAD
-    expect(iset.followedBy({7, 8}).unlock, {1, 2, 3, 4, 5, 6, 7, 8});
+    expect(iset.followedBy({7, 8}), {1, 2, 3, 4, 5, 6, 7, 8});
     expect(iset.followedBy({7, 8}.lock).unlock, {1, 2, 3, 4, 5, 6, 7, 8});
-    expect(iset.followedBy(<int>{}.lock.add(7).addAll({8, 9})).unlock, {1, 2, 3, 4, 5, 6, 7, 8, 9});
-=======
-    expect(iset.followedBy({7, 8}), {1, 2, 3, 4, 5, 6, 7, 8});
     expect(iset.followedBy(<int>{}.lock.add(7).addAll({8, 9})), {1, 2, 3, 4, 5, 6, 7, 8, 9});
->>>>>>> 2cad419b
   });
 
   /////////////////////////////////////////////////////////////////////////////
