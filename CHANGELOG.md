<<<<<<< HEAD
## [5.1.0] - 2021/06/25

* Breaking: Align head and tail to dart convention as getter like first and last

* Introduce the OP typedef.
  
* `IList.init` Access init part of the list 
  
* `IList.inits`, `IList.tails` methods

* `IList.splitAt` Tuples from original list at specified index.
  
* `IList.whereNot` Reverse predicate for Where.

* `Iterable<Tuple2<U, V>>.unzip()` extension.

* `IList.count(Predicate)` count positive predicates.

* `IList.iterate` generate IList applying OP multiple times.
  
* `IList.iterateWhile` generate IList applying OP while Predicate stand.

* `IList.span` Tuple2 will contains the longest consecutive positive predicate then the rest of the list.

* `IList.tabulate` Apply function start at 0 on multiples dimensions
  
* `IList.corresponds` Check for correspondance between list and applied function on list
  
* `IList.lengthCompare` `ISet.lengthCompare` Direct size comparaison as convenience for composition


* Arity property on Abstract Tuple

=======
## [5.0.5] - 2021/06/27

* MapOfSets.isEmptyForKey() and MapOfSets.isNotEmptyForKey().
>>>>>>> b9911acf

## [5.0.4] - 2021/06/24

* Introduce the Predicate typedef.

## [5.0.2] - 2021/06/23

* `List.sortReversed()` extension.

## [5.0.1] - 2021/05/24

* `Iterable.restrict()` restricts some item to one of those present in this iterable.

* Reuse `IList`s and `ISet`s only if they have the exact same generic type.

## [5.0.0] - 2021/05/24

* Const `IList`. Example: `const IList<int> myList = IListConst([1, 2, 3]);`
  Example of empty list: `const IList<String> myList = IListConst([]);`

* Const `ISet`. Example: `const ISet<int> mySet = ISetConst({1, 2, 3});`
  Example of empty set: `const ISet<String> mySet = ISetConst({});`

* Methods `IList.get()`, `IList.getOrNull()` and `IList.getAndMap()`.

* Extensions `List.get()`, `List.getOrNull()` and `List.getAndMap()`.

* Better NNBD for `divideListAsMap()` and `sortedLike()`.

* Better Json serialization for NNBD.

* Small IMapOfSets.fromIterable() improvement: added `ignore` parameter.

* Breaking change: Removed `empty()` constructors from `IList` and `ISet`. You can create empty
  collections using `IList()` and `ISet()`, or `myIList.clear()` and `myISet.clear()`, or
  `IList.withConfig(const [], myConfig)` and `ISet.withConfig(const [], myConfig)`, or
  `const IListConst([])` and `const ISetConst({})`.

* Breaking change: Removed all extensions like `isNullOrEmpty` and similar. This was a good idea
  before NNBD, but now if you use this Dart can't infer nullability anymore.

* Breaking change. Please, add `import "package:collection/collection.dart";` to your project. I
  have removed a few methods, like `Iterable.mapIndexed`, because they are now present in the
  `collection` package.

## [4.0.6] - 2021/04/20

* Extension `List.withNullsRemoved()`.

## [4.0.5] - 2021/04/19

* The `contains()` methods now accept `null`.
* Method `toggle()` now returns the correct bool.

## [4.0.4] - 2021/04/18

* `Iterable.isFirst`, `isNotFirst`, `isLast` and `isNotLast`.

## [4.0.3] - 2021/04/16

* Breaking change. Please, add `import "package:collection/collection.dart";` to your project. I
  have removed the following methods because they are now present in the `collection` package:
    * `Iterable.firstwhereOrNull`
    * `Iterable.whereNotNull`

* Breaking change: `inRange()` of nullable num now returns non-null, and `orElse` is not optional.

* Added `Iterable.mapNotNull` extension. It's similar to `map`, but returns `Iterable<T>`, where `T`
  can be a non-nullable type. This is equivalent to `map` plus `cast`, but has a better name when
  you are just using it to solve NNBD problems.

## [3.0.2] - 2021/04/14

* Json serialization support for json_serializable with @JsonSerializable
  (for IList, ISet, IMap, ListSet, ListSetView).

* Renamed extension `isNotNullOrZero` to `isNotNullNotZero`.

## [2.0.4] - 2021/04/12

* Factories `IList<T>.orNull()`, `ISet<T>.orNull()`, `IMap<K, V>.orNull()`,
  and `IMapofSets<K, V>.orNull()`, that help implement `copyWith` methods.

## [2.0.2] - 2021/20/03

* Breaking changes:
    - `Iterable.removeDuplicates` was renamed to `Iterable.whereNoDuplicates` to indicate it returns
      an Iterable.
    - `Iterable.removeNulls` was renamed to `Iterable.whereNotNull` to indicate it returns an
      Iterable.
    - `List.removeNulls` now is a List extension only. It mutates the `List`, removing nulls.
    - `List.removeDuplicates` now is a List extension only. It mutates the `List`, removing all
      duplicates.
    - `Set.removeNulls` now is a Set extension only. It mutates the `Set`, removing all nulls.

## [2.0.1] - 2021/03/03

* Nullsafety improvements.
* isNotNullOrEmpty getter renamed to isNotNullNotEmpty.
* isEmptyButNotNull getter to isEmptyNotNull.

## [1.0.28] - 2021/02/09

* More efficient Iterable.sortedLike() and List.sortLike() extensions.
* Set.diffAndIntersect(), Iterable.everyIs() and Iterable.anyIs() extensions.

## [1.0.26] - 2021/01/28

* Better generics compatibility for `equalItemsAndConfig`.

## [1.0.18] - 2021/01/19

* `IList.replace()`.
* `ISet.difference()`, `intersection`, `union` now accept iterables.

## [1.0.10] - 2021/01/18

* `areSameImmutableCollection()` and `areImmutableCollectionsWithEqualItems()` functions.

## [1.0.9] - 2021/01/12

* Initial version.


<|MERGE_RESOLUTION|>--- conflicted
+++ resolved
@@ -1,4 +1,3 @@
-<<<<<<< HEAD
 ## [5.1.0] - 2021/06/25
 
 * Breaking: Align head and tail to dart convention as getter like first and last
@@ -32,11 +31,9 @@
 
 * Arity property on Abstract Tuple
 
-=======
 ## [5.0.5] - 2021/06/27
 
 * MapOfSets.isEmptyForKey() and MapOfSets.isNotEmptyForKey().
->>>>>>> b9911acf
 
 ## [5.0.4] - 2021/06/24
 
